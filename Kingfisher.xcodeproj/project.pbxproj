// !$*UTF8*$!
{
	archiveVersion = 1;
	classes = {
	};
	objectVersion = 46;
	objects = {

/* Begin PBXBuildFile section */
<<<<<<< HEAD
		07292245263B02F00089E810 /* KFAnimatedImage.swift in Sources */ = {isa = PBXBuildFile; fileRef = 07292244263B02F00089E810 /* KFAnimatedImage.swift */; };
		22FDCE0E2700078B0044D11E /* CPListItem+Kingfisher.swift in Sources */ = {isa = PBXBuildFile; fileRef = 22FDCE0D2700078B0044D11E /* CPListItem+Kingfisher.swift */; };
=======
>>>>>>> f884a4f8
		4B10480D216F157000300C61 /* ImageDataProcessor.swift in Sources */ = {isa = PBXBuildFile; fileRef = 4B10480C216F157000300C61 /* ImageDataProcessor.swift */; };
		4B46CC5F217449C600D90C4A /* MemoryStorage.swift in Sources */ = {isa = PBXBuildFile; fileRef = 4B46CC5E217449C600D90C4A /* MemoryStorage.swift */; };
		4B46CC64217449E000D90C4A /* Storage.swift in Sources */ = {isa = PBXBuildFile; fileRef = 4B46CC63217449E000D90C4A /* Storage.swift */; };
		4B46CC6921744AC500D90C4A /* DiskStorage.swift in Sources */ = {isa = PBXBuildFile; fileRef = 4B46CC6821744AC500D90C4A /* DiskStorage.swift */; };
		4B8351C8217066580081EED8 /* StubHelpers.swift in Sources */ = {isa = PBXBuildFile; fileRef = 4B8351C7217066580081EED8 /* StubHelpers.swift */; };
		4B8351CC217084660081EED8 /* Runtime.swift in Sources */ = {isa = PBXBuildFile; fileRef = 4B8351CB217084660081EED8 /* Runtime.swift */; };
<<<<<<< HEAD
		4B88CEB02646C056009EBB41 /* KFImageProtocol.swift in Sources */ = {isa = PBXBuildFile; fileRef = 4B88CEAF2646C056009EBB41 /* KFImageProtocol.swift */; };
		4B88CEB22646C653009EBB41 /* KFImageRenderer.swift in Sources */ = {isa = PBXBuildFile; fileRef = 4B88CEB12646C653009EBB41 /* KFImageRenderer.swift */; };
		4B88CEB42646D0BF009EBB41 /* ImageContext.swift in Sources */ = {isa = PBXBuildFile; fileRef = 4B88CEB32646D0BF009EBB41 /* ImageContext.swift */; };
=======
>>>>>>> f884a4f8
		4B8E2917216F3F7F0095FAD1 /* ImageDownloaderDelegate.swift in Sources */ = {isa = PBXBuildFile; fileRef = 4B8E2916216F3F7F0095FAD1 /* ImageDownloaderDelegate.swift */; };
		4B8E291C216F40AA0095FAD1 /* AuthenticationChallengeResponsable.swift in Sources */ = {isa = PBXBuildFile; fileRef = 4B8E291B216F40AA0095FAD1 /* AuthenticationChallengeResponsable.swift */; };
		4BA3BF1E228BCDD100909201 /* DataReceivingSideEffectTests.swift in Sources */ = {isa = PBXBuildFile; fileRef = 4BA3BF1D228BCDD100909201 /* DataReceivingSideEffectTests.swift */; };
		4BCFF7A621990DB70055AAC4 /* MemoryStorageTests.swift in Sources */ = {isa = PBXBuildFile; fileRef = 4BCFF7A521990DB60055AAC4 /* MemoryStorageTests.swift */; };
		4BCFF7AA219932390055AAC4 /* DiskStorageTests.swift in Sources */ = {isa = PBXBuildFile; fileRef = 4BCFF7A9219932390055AAC4 /* DiskStorageTests.swift */; };
		4BD821622189FC0C0084CC21 /* SessionDelegate.swift in Sources */ = {isa = PBXBuildFile; fileRef = 4BD821612189FC0C0084CC21 /* SessionDelegate.swift */; };
		4BD821672189FD330084CC21 /* SessionDataTask.swift in Sources */ = {isa = PBXBuildFile; fileRef = 4BD821662189FD330084CC21 /* SessionDataTask.swift */; };
		4BE688F722FD513100B11168 /* NSButton+Kingfisher.swift in Sources */ = {isa = PBXBuildFile; fileRef = D12AB6AD215D2BB50013BA68 /* NSButton+Kingfisher.swift */; };
		4BE688F822FD513700B11168 /* WKInterfaceImage+Kingfisher.swift in Sources */ = {isa = PBXBuildFile; fileRef = D12AB6AF215D2BB50013BA68 /* WKInterfaceImage+Kingfisher.swift */; };
<<<<<<< HEAD
		76FB4FD2262D773E006D15F8 /* GraphicsContext.swift in Sources */ = {isa = PBXBuildFile; fileRef = 76FB4FD1262D773E006D15F8 /* GraphicsContext.swift */; };
=======
		82054D0E261DB611007357BB /* LottieImageView.swift in Sources */ = {isa = PBXBuildFile; fileRef = 82054D0D261DB611007357BB /* LottieImageView.swift */; };
		82054D17261DCC9E007357BB /* librlottie.framework in Frameworks */ = {isa = PBXBuildFile; fileRef = 82054D15261DCC98007357BB /* librlottie.framework */; };
		82054D1E261DD4CD007357BB /* LottieImageView+Animator.swift in Sources */ = {isa = PBXBuildFile; fileRef = 82054D1D261DD4CD007357BB /* LottieImageView+Animator.swift */; };
		82054E17261EE933007357BB /* LottieImageView+AnimatedFrame.swift in Sources */ = {isa = PBXBuildFile; fileRef = 82054E16261EE933007357BB /* LottieImageView+AnimatedFrame.swift */; };
		82C0B70A2626D0A300CCF229 /* LottieImageViewDelegate.swift in Sources */ = {isa = PBXBuildFile; fileRef = 82C0B7092626D0A300CCF229 /* LottieImageViewDelegate.swift */; };
>>>>>>> f884a4f8
		C9286407228584EB00257182 /* ImageProgressive.swift in Sources */ = {isa = PBXBuildFile; fileRef = C9286406228584EB00257182 /* ImageProgressive.swift */; };
		D1132C9725919F69003E528D /* KFOptionsSetter.swift in Sources */ = {isa = PBXBuildFile; fileRef = D1132C9625919F69003E528D /* KFOptionsSetter.swift */; };
		D11D9B72245FA6F700C5A0AE /* RetryStrategy.swift in Sources */ = {isa = PBXBuildFile; fileRef = D11D9B71245FA6F700C5A0AE /* RetryStrategy.swift */; };
		D12AB6C0215D2BB50013BA68 /* RequestModifier.swift in Sources */ = {isa = PBXBuildFile; fileRef = D12AB69D215D2BB50013BA68 /* RequestModifier.swift */; };
		D12AB6C4215D2BB50013BA68 /* Resource.swift in Sources */ = {isa = PBXBuildFile; fileRef = D12AB69E215D2BB50013BA68 /* Resource.swift */; };
		D12AB6C8215D2BB50013BA68 /* ImageDownloader.swift in Sources */ = {isa = PBXBuildFile; fileRef = D12AB69F215D2BB50013BA68 /* ImageDownloader.swift */; };
		D12AB6CC215D2BB50013BA68 /* ImageModifier.swift in Sources */ = {isa = PBXBuildFile; fileRef = D12AB6A0215D2BB50013BA68 /* ImageModifier.swift */; };
		D12AB6D0215D2BB50013BA68 /* ImagePrefetcher.swift in Sources */ = {isa = PBXBuildFile; fileRef = D12AB6A1215D2BB50013BA68 /* ImagePrefetcher.swift */; };
		D12AB6D4215D2BB50013BA68 /* Image.swift in Sources */ = {isa = PBXBuildFile; fileRef = D12AB6A3215D2BB50013BA68 /* Image.swift */; };
		D12AB6D8215D2BB50013BA68 /* ImageTransition.swift in Sources */ = {isa = PBXBuildFile; fileRef = D12AB6A4215D2BB50013BA68 /* ImageTransition.swift */; };
		D12AB6DC215D2BB50013BA68 /* ImageProcessor.swift in Sources */ = {isa = PBXBuildFile; fileRef = D12AB6A5215D2BB50013BA68 /* ImageProcessor.swift */; };
		D12AB6E0215D2BB50013BA68 /* Filter.swift in Sources */ = {isa = PBXBuildFile; fileRef = D12AB6A6215D2BB50013BA68 /* Filter.swift */; };
		D12AB6E4215D2BB50013BA68 /* Placeholder.swift in Sources */ = {isa = PBXBuildFile; fileRef = D12AB6A7215D2BB50013BA68 /* Placeholder.swift */; };
		D12AB6E8215D2BB50013BA68 /* GIFAnimatedImage.swift in Sources */ = {isa = PBXBuildFile; fileRef = D12AB6A8215D2BB50013BA68 /* GIFAnimatedImage.swift */; };
		D12AB6F4215D2BB50013BA68 /* ImageView+Kingfisher.swift in Sources */ = {isa = PBXBuildFile; fileRef = D12AB6AC215D2BB50013BA68 /* ImageView+Kingfisher.swift */; };
		D12AB6FC215D2BB50013BA68 /* UIButton+Kingfisher.swift in Sources */ = {isa = PBXBuildFile; fileRef = D12AB6AE215D2BB50013BA68 /* UIButton+Kingfisher.swift */; };
		D12AB704215D2BB50013BA68 /* Kingfisher.swift in Sources */ = {isa = PBXBuildFile; fileRef = D12AB6B1215D2BB50013BA68 /* Kingfisher.swift */; };
		D12AB708215D2BB50013BA68 /* KingfisherError.swift in Sources */ = {isa = PBXBuildFile; fileRef = D12AB6B2215D2BB50013BA68 /* KingfisherError.swift */; };
		D12AB70C215D2BB50013BA68 /* KingfisherManager.swift in Sources */ = {isa = PBXBuildFile; fileRef = D12AB6B3215D2BB50013BA68 /* KingfisherManager.swift */; };
		D12AB710215D2BB50013BA68 /* KingfisherOptionsInfo.swift in Sources */ = {isa = PBXBuildFile; fileRef = D12AB6B4215D2BB50013BA68 /* KingfisherOptionsInfo.swift */; };
		D12AB714215D2BB50013BA68 /* ImageCache.swift in Sources */ = {isa = PBXBuildFile; fileRef = D12AB6B6215D2BB50013BA68 /* ImageCache.swift */; };
		D12AB718215D2BB50013BA68 /* CacheSerializer.swift in Sources */ = {isa = PBXBuildFile; fileRef = D12AB6B7215D2BB50013BA68 /* CacheSerializer.swift */; };
		D12AB71C215D2BB50013BA68 /* FormatIndicatedCacheSerializer.swift in Sources */ = {isa = PBXBuildFile; fileRef = D12AB6B8215D2BB50013BA68 /* FormatIndicatedCacheSerializer.swift */; };
		D12AB724215D2BB50013BA68 /* Box.swift in Sources */ = {isa = PBXBuildFile; fileRef = D12AB6BB215D2BB50013BA68 /* Box.swift */; };
		D12AB728215D2BB50013BA68 /* String+MD5.swift in Sources */ = {isa = PBXBuildFile; fileRef = D12AB6BC215D2BB50013BA68 /* String+MD5.swift */; };
		D12AB72C215D2BB50013BA68 /* Indicator.swift in Sources */ = {isa = PBXBuildFile; fileRef = D12AB6BE215D2BB50013BA68 /* Indicator.swift */; };
		D12AB730215D2BB50013BA68 /* AnimatedImageView.swift in Sources */ = {isa = PBXBuildFile; fileRef = D12AB6BF215D2BB50013BA68 /* AnimatedImageView.swift */; };
		D12E0C4F1C47F23500AC98AD /* dancing-banana.gif in Resources */ = {isa = PBXBuildFile; fileRef = D12E0C441C47F23500AC98AD /* dancing-banana.gif */; };
		D12E0C501C47F23500AC98AD /* ImageCacheTests.swift in Sources */ = {isa = PBXBuildFile; fileRef = D12E0C451C47F23500AC98AD /* ImageCacheTests.swift */; };
		D12E0C511C47F23500AC98AD /* ImageDownloaderTests.swift in Sources */ = {isa = PBXBuildFile; fileRef = D12E0C461C47F23500AC98AD /* ImageDownloaderTests.swift */; };
		D12E0C521C47F23500AC98AD /* ImageExtensionTests.swift in Sources */ = {isa = PBXBuildFile; fileRef = D12E0C471C47F23500AC98AD /* ImageExtensionTests.swift */; };
		D12E0C531C47F23500AC98AD /* ImageViewExtensionTests.swift in Sources */ = {isa = PBXBuildFile; fileRef = D12E0C481C47F23500AC98AD /* ImageViewExtensionTests.swift */; };
		D12E0C551C47F23500AC98AD /* KingfisherManagerTests.swift in Sources */ = {isa = PBXBuildFile; fileRef = D12E0C4A1C47F23500AC98AD /* KingfisherManagerTests.swift */; };
		D12E0C561C47F23500AC98AD /* KingfisherOptionsInfoTests.swift in Sources */ = {isa = PBXBuildFile; fileRef = D12E0C4B1C47F23500AC98AD /* KingfisherOptionsInfoTests.swift */; };
		D12E0C571C47F23500AC98AD /* KingfisherTestHelper.swift in Sources */ = {isa = PBXBuildFile; fileRef = D12E0C4C1C47F23500AC98AD /* KingfisherTestHelper.swift */; };
		D12E0C581C47F23500AC98AD /* UIButtonExtensionTests.swift in Sources */ = {isa = PBXBuildFile; fileRef = D12E0C4E1C47F23500AC98AD /* UIButtonExtensionTests.swift */; };
		D12EB83C24DD8EFC00329EE1 /* NSTextAttachment+Kingfisher.swift in Sources */ = {isa = PBXBuildFile; fileRef = D12EB83B24DD8EFC00329EE1 /* NSTextAttachment+Kingfisher.swift */; };
		D13646742165A1A100A33652 /* Result.swift in Sources */ = {isa = PBXBuildFile; fileRef = D13646732165A1A100A33652 /* Result.swift */; };
		D16CC3D624E02E9500F1A515 /* AVAssetImageDataProvider.swift in Sources */ = {isa = PBXBuildFile; fileRef = D16CC3D524E02E9500F1A515 /* AVAssetImageDataProvider.swift */; };
		D16FEA3A23078C63006E67D5 /* LICENSE in Resources */ = {isa = PBXBuildFile; fileRef = D16FE9F623078C63006E67D5 /* LICENSE */; };
		D16FEA3B23078C63006E67D5 /* README.md in Resources */ = {isa = PBXBuildFile; fileRef = D16FE9F723078C63006E67D5 /* README.md */; };
		D16FEA3C23078C63006E67D5 /* LSStubRequest.m in Sources */ = {isa = PBXBuildFile; fileRef = D16FE9FA23078C63006E67D5 /* LSStubRequest.m */; };
		D16FEA3D23078C63006E67D5 /* LSStubResponse.m in Sources */ = {isa = PBXBuildFile; fileRef = D16FE9FB23078C63006E67D5 /* LSStubResponse.m */; };
		D16FEA3E23078C63006E67D5 /* LSNocilla.m in Sources */ = {isa = PBXBuildFile; fileRef = D16FE9FE23078C63006E67D5 /* LSNocilla.m */; };
		D16FEA3F23078C63006E67D5 /* LSHTTPRequestDiff.m in Sources */ = {isa = PBXBuildFile; fileRef = D16FEA0023078C63006E67D5 /* LSHTTPRequestDiff.m */; };
		D16FEA4023078C63006E67D5 /* LSHTTPClientHook.m in Sources */ = {isa = PBXBuildFile; fileRef = D16FEA0423078C63006E67D5 /* LSHTTPClientHook.m */; };
		D16FEA4123078C63006E67D5 /* NSURLRequest+LSHTTPRequest.m in Sources */ = {isa = PBXBuildFile; fileRef = D16FEA0723078C63006E67D5 /* NSURLRequest+LSHTTPRequest.m */; };
		D16FEA4223078C63006E67D5 /* LSNSURLHook.m in Sources */ = {isa = PBXBuildFile; fileRef = D16FEA0C23078C63006E67D5 /* LSNSURLHook.m */; };
		D16FEA4323078C63006E67D5 /* NSURLRequest+DSL.m in Sources */ = {isa = PBXBuildFile; fileRef = D16FEA0D23078C63006E67D5 /* NSURLRequest+DSL.m */; };
		D16FEA4423078C63006E67D5 /* LSHTTPStubURLProtocol.m in Sources */ = {isa = PBXBuildFile; fileRef = D16FEA0E23078C63006E67D5 /* LSHTTPStubURLProtocol.m */; };
		D16FEA4523078C63006E67D5 /* ASIHTTPRequestStub.m in Sources */ = {isa = PBXBuildFile; fileRef = D16FEA1123078C63006E67D5 /* ASIHTTPRequestStub.m */; };
		D16FEA4623078C63006E67D5 /* LSASIHTTPRequestHook.m in Sources */ = {isa = PBXBuildFile; fileRef = D16FEA1323078C63006E67D5 /* LSASIHTTPRequestHook.m */; };
		D16FEA4723078C63006E67D5 /* LSASIHTTPRequestAdapter.m in Sources */ = {isa = PBXBuildFile; fileRef = D16FEA1423078C63006E67D5 /* LSASIHTTPRequestAdapter.m */; };
		D16FEA4823078C63006E67D5 /* LSNSURLSessionHook.m in Sources */ = {isa = PBXBuildFile; fileRef = D16FEA1823078C63006E67D5 /* LSNSURLSessionHook.m */; };
		D16FEA4923078C63006E67D5 /* NSRegularExpression+Matcheable.m in Sources */ = {isa = PBXBuildFile; fileRef = D16FEA2223078C63006E67D5 /* NSRegularExpression+Matcheable.m */; };
		D16FEA4A23078C63006E67D5 /* NSString+Matcheable.m in Sources */ = {isa = PBXBuildFile; fileRef = D16FEA2423078C63006E67D5 /* NSString+Matcheable.m */; };
		D16FEA4B23078C63006E67D5 /* NSData+Matcheable.m in Sources */ = {isa = PBXBuildFile; fileRef = D16FEA2523078C63006E67D5 /* NSData+Matcheable.m */; };
		D16FEA4C23078C63006E67D5 /* LSDataMatcher.m in Sources */ = {isa = PBXBuildFile; fileRef = D16FEA2623078C63006E67D5 /* LSDataMatcher.m */; };
		D16FEA4D23078C63006E67D5 /* LSMatcher.m in Sources */ = {isa = PBXBuildFile; fileRef = D16FEA2723078C63006E67D5 /* LSMatcher.m */; };
		D16FEA4E23078C63006E67D5 /* LSRegexMatcher.m in Sources */ = {isa = PBXBuildFile; fileRef = D16FEA2823078C63006E67D5 /* LSRegexMatcher.m */; };
		D16FEA4F23078C63006E67D5 /* LSStringMatcher.m in Sources */ = {isa = PBXBuildFile; fileRef = D16FEA2A23078C63006E67D5 /* LSStringMatcher.m */; };
		D16FEA5023078C63006E67D5 /* NSString+Nocilla.m in Sources */ = {isa = PBXBuildFile; fileRef = D16FEA3023078C63006E67D5 /* NSString+Nocilla.m */; };
		D16FEA5123078C63006E67D5 /* NSData+Nocilla.m in Sources */ = {isa = PBXBuildFile; fileRef = D16FEA3123078C63006E67D5 /* NSData+Nocilla.m */; };
		D16FEA5223078C63006E67D5 /* LSHTTPRequestDSLRepresentation.m in Sources */ = {isa = PBXBuildFile; fileRef = D16FEA3423078C63006E67D5 /* LSHTTPRequestDSLRepresentation.m */; };
		D16FEA5323078C63006E67D5 /* LSStubResponseDSL.m in Sources */ = {isa = PBXBuildFile; fileRef = D16FEA3623078C63006E67D5 /* LSStubResponseDSL.m */; };
		D16FEA5423078C63006E67D5 /* LSStubRequestDSL.m in Sources */ = {isa = PBXBuildFile; fileRef = D16FEA3723078C63006E67D5 /* LSStubRequestDSL.m */; };
		D16FEA5523079707006E67D5 /* NSButtonExtensionTests.swift in Sources */ = {isa = PBXBuildFile; fileRef = 185218B51CC07F8300BD58DE /* NSButtonExtensionTests.swift */; };
		D1839845216E333E003927D3 /* Delegate.swift in Sources */ = {isa = PBXBuildFile; fileRef = D1839844216E333E003927D3 /* Delegate.swift */; };
		D186696D21834261002B502E /* ImageDrawingTests.swift in Sources */ = {isa = PBXBuildFile; fileRef = D186696C21834261002B502E /* ImageDrawingTests.swift */; };
		D1889534258F7649003B73BE /* KFImageOptions.swift in Sources */ = {isa = PBXBuildFile; fileRef = D1889533258F7648003B73BE /* KFImageOptions.swift */; };
		D18B3222251852E100662F63 /* KF.swift in Sources */ = {isa = PBXBuildFile; fileRef = D18B3221251852E100662F63 /* KF.swift */; };
		D1A1CC9A219FAB4B00263AD8 /* Source.swift in Sources */ = {isa = PBXBuildFile; fileRef = D1A1CC99219FAB4B00263AD8 /* Source.swift */; };
		D1A1CC9F21A0F98600263AD8 /* ImageDataProviderTests.swift in Sources */ = {isa = PBXBuildFile; fileRef = D1A1CC9E21A0F98600263AD8 /* ImageDataProviderTests.swift */; };
		D1A37BDE215D34E8009B39B7 /* ImageDrawing.swift in Sources */ = {isa = PBXBuildFile; fileRef = D1A37BDD215D34E8009B39B7 /* ImageDrawing.swift */; };
		D1A37BE3215D359F009B39B7 /* ImageFormat.swift in Sources */ = {isa = PBXBuildFile; fileRef = D1A37BE2215D359F009B39B7 /* ImageFormat.swift */; };
		D1A37BE8215D365A009B39B7 /* ExtensionHelpers.swift in Sources */ = {isa = PBXBuildFile; fileRef = D1A37BE7215D365A009B39B7 /* ExtensionHelpers.swift */; };
		D1A37BF2215D3850009B39B7 /* SizeExtensions.swift in Sources */ = {isa = PBXBuildFile; fileRef = D1A37BF1215D3850009B39B7 /* SizeExtensions.swift */; };
		D1AEB09425890DE7008556DF /* ImageBinder.swift in Sources */ = {isa = PBXBuildFile; fileRef = D1F7607523097532000C5269 /* ImageBinder.swift */; };
		D1AEB09725890DEA008556DF /* KFImage.swift in Sources */ = {isa = PBXBuildFile; fileRef = D1F7607623097532000C5269 /* KFImage.swift */; };
		D1BA781D2174D07800C69D7B /* CallbackQueue.swift in Sources */ = {isa = PBXBuildFile; fileRef = D1BA781C2174D07800C69D7B /* CallbackQueue.swift */; };
		D1BFED95222ACC6B009330C8 /* ImageProcessorTests.swift in Sources */ = {isa = PBXBuildFile; fileRef = D1BFED94222ACC6B009330C8 /* ImageProcessorTests.swift */; };
		D1D2C32A1C70A3230018F2F9 /* single-frame.gif in Resources */ = {isa = PBXBuildFile; fileRef = D1D2C3291C70A3230018F2F9 /* single-frame.gif */; };
		D1DC4B411D60996D00DFDFAA /* StringExtensionTests.swift in Sources */ = {isa = PBXBuildFile; fileRef = D1DC4B401D60996D00DFDFAA /* StringExtensionTests.swift */; };
		D1E564412199C21E0057AAE3 /* StorageExpirationTests.swift in Sources */ = {isa = PBXBuildFile; fileRef = D1E564402199C21E0057AAE3 /* StorageExpirationTests.swift */; };
		D1E56445219B16330057AAE3 /* ImageDataProvider.swift in Sources */ = {isa = PBXBuildFile; fileRef = D1E56444219B16330057AAE3 /* ImageDataProvider.swift */; };
		D1ED2D401AD2D09F00CFC3EB /* Kingfisher.framework in Frameworks */ = {isa = PBXBuildFile; fileRef = D1ED2D351AD2D09F00CFC3EB /* Kingfisher.framework */; };
		D1F1F6FF24625EC600910725 /* RetryStrategyTests.swift in Sources */ = {isa = PBXBuildFile; fileRef = D1F1F6FE24625EC600910725 /* RetryStrategyTests.swift */; };
		D8FCF6A821C5A0E500F9ABC0 /* RedirectHandler.swift in Sources */ = {isa = PBXBuildFile; fileRef = D8FCF6A721C5A0E500F9ABC0 /* RedirectHandler.swift */; };
		D9638BA61C7DC71F0046523D /* ImagePrefetcherTests.swift in Sources */ = {isa = PBXBuildFile; fileRef = D9638BA41C7DC71F0046523D /* ImagePrefetcherTests.swift */; };
		DCEB2842257E4BE100D7A610 /* TVMonogramView+Kingfisher.swift in Sources */ = {isa = PBXBuildFile; fileRef = DCEB2841257E4BE100D7A610 /* TVMonogramView+Kingfisher.swift */; };
		F72CE9CE1FCF17ED00CC522A /* ImageModifierTests.swift in Sources */ = {isa = PBXBuildFile; fileRef = F72CE9CD1FCF17ED00CC522A /* ImageModifierTests.swift */; };
/* End PBXBuildFile section */

/* Begin PBXContainerItemProxy section */
		D1ED2D411AD2D09F00CFC3EB /* PBXContainerItemProxy */ = {
			isa = PBXContainerItemProxy;
			containerPortal = D1ED2D031AD2CFA600CFC3EB /* Project object */;
			proxyType = 1;
			remoteGlobalIDString = D1ED2D341AD2D09F00CFC3EB;
			remoteInfo = Kingfisher;
		};
/* End PBXContainerItemProxy section */

/* Begin PBXFileReference section */
<<<<<<< HEAD
		07292244263B02F00089E810 /* KFAnimatedImage.swift */ = {isa = PBXFileReference; lastKnownFileType = sourcecode.swift; path = KFAnimatedImage.swift; sourceTree = "<group>"; };
		185218B51CC07F8300BD58DE /* NSButtonExtensionTests.swift */ = {isa = PBXFileReference; fileEncoding = 4; lastKnownFileType = sourcecode.swift; path = NSButtonExtensionTests.swift; sourceTree = "<group>"; };
		22FDCE0D2700078B0044D11E /* CPListItem+Kingfisher.swift */ = {isa = PBXFileReference; lastKnownFileType = sourcecode.swift; path = "CPListItem+Kingfisher.swift"; sourceTree = "<group>"; };
=======
		185218B51CC07F8300BD58DE /* NSButtonExtensionTests.swift */ = {isa = PBXFileReference; fileEncoding = 4; lastKnownFileType = sourcecode.swift; path = NSButtonExtensionTests.swift; sourceTree = "<group>"; };
>>>>>>> f884a4f8
		4B10480C216F157000300C61 /* ImageDataProcessor.swift */ = {isa = PBXFileReference; lastKnownFileType = sourcecode.swift; path = ImageDataProcessor.swift; sourceTree = "<group>"; };
		4B164ACE1B8D554200768EC6 /* CFNetwork.framework */ = {isa = PBXFileReference; lastKnownFileType = wrapper.framework; name = CFNetwork.framework; path = System/Library/Frameworks/CFNetwork.framework; sourceTree = SDKROOT; };
		4B3E714D1B01FEB200F5AAED /* WatchKit.framework */ = {isa = PBXFileReference; lastKnownFileType = wrapper.framework; name = WatchKit.framework; path = System/Library/Frameworks/WatchKit.framework; sourceTree = SDKROOT; };
		4B46CC5E217449C600D90C4A /* MemoryStorage.swift */ = {isa = PBXFileReference; lastKnownFileType = sourcecode.swift; path = MemoryStorage.swift; sourceTree = "<group>"; };
		4B46CC63217449E000D90C4A /* Storage.swift */ = {isa = PBXFileReference; lastKnownFileType = sourcecode.swift; path = Storage.swift; sourceTree = "<group>"; };
		4B46CC6821744AC500D90C4A /* DiskStorage.swift */ = {isa = PBXFileReference; lastKnownFileType = sourcecode.swift; path = DiskStorage.swift; sourceTree = "<group>"; };
		4B8351C7217066580081EED8 /* StubHelpers.swift */ = {isa = PBXFileReference; lastKnownFileType = sourcecode.swift; path = StubHelpers.swift; sourceTree = "<group>"; };
		4B8351CB217084660081EED8 /* Runtime.swift */ = {isa = PBXFileReference; lastKnownFileType = sourcecode.swift; path = Runtime.swift; sourceTree = "<group>"; };
<<<<<<< HEAD
		4B88CEAF2646C056009EBB41 /* KFImageProtocol.swift */ = {isa = PBXFileReference; lastKnownFileType = sourcecode.swift; path = KFImageProtocol.swift; sourceTree = "<group>"; };
		4B88CEB12646C653009EBB41 /* KFImageRenderer.swift */ = {isa = PBXFileReference; lastKnownFileType = sourcecode.swift; path = KFImageRenderer.swift; sourceTree = "<group>"; };
		4B88CEB32646D0BF009EBB41 /* ImageContext.swift */ = {isa = PBXFileReference; lastKnownFileType = sourcecode.swift; path = ImageContext.swift; sourceTree = "<group>"; };
=======
>>>>>>> f884a4f8
		4B8E2916216F3F7F0095FAD1 /* ImageDownloaderDelegate.swift */ = {isa = PBXFileReference; lastKnownFileType = sourcecode.swift; path = ImageDownloaderDelegate.swift; sourceTree = "<group>"; };
		4B8E291B216F40AA0095FAD1 /* AuthenticationChallengeResponsable.swift */ = {isa = PBXFileReference; lastKnownFileType = sourcecode.swift; path = AuthenticationChallengeResponsable.swift; sourceTree = "<group>"; };
		4BA3BF1D228BCDD100909201 /* DataReceivingSideEffectTests.swift */ = {isa = PBXFileReference; lastKnownFileType = sourcecode.swift; path = DataReceivingSideEffectTests.swift; sourceTree = "<group>"; };
		4BCFF7A521990DB60055AAC4 /* MemoryStorageTests.swift */ = {isa = PBXFileReference; lastKnownFileType = sourcecode.swift; path = MemoryStorageTests.swift; sourceTree = "<group>"; };
		4BCFF7A9219932390055AAC4 /* DiskStorageTests.swift */ = {isa = PBXFileReference; lastKnownFileType = sourcecode.swift; path = DiskStorageTests.swift; sourceTree = "<group>"; };
		4BD821612189FC0C0084CC21 /* SessionDelegate.swift */ = {isa = PBXFileReference; lastKnownFileType = sourcecode.swift; path = SessionDelegate.swift; sourceTree = "<group>"; };
		4BD821662189FD330084CC21 /* SessionDataTask.swift */ = {isa = PBXFileReference; lastKnownFileType = sourcecode.swift; path = SessionDataTask.swift; sourceTree = "<group>"; };
<<<<<<< HEAD
		76FB4FD1262D773E006D15F8 /* GraphicsContext.swift */ = {isa = PBXFileReference; lastKnownFileType = sourcecode.swift; path = GraphicsContext.swift; sourceTree = "<group>"; };
=======
		82054D0D261DB611007357BB /* LottieImageView.swift */ = {isa = PBXFileReference; lastKnownFileType = sourcecode.swift; path = LottieImageView.swift; sourceTree = "<group>"; };
		82054D15261DCC98007357BB /* librlottie.framework */ = {isa = PBXFileReference; lastKnownFileType = wrapper.framework; name = librlottie.framework; path = Carthage/Build/iOS/librlottie.framework; sourceTree = "<group>"; };
		82054D1D261DD4CD007357BB /* LottieImageView+Animator.swift */ = {isa = PBXFileReference; lastKnownFileType = sourcecode.swift; path = "LottieImageView+Animator.swift"; sourceTree = "<group>"; };
		82054E16261EE933007357BB /* LottieImageView+AnimatedFrame.swift */ = {isa = PBXFileReference; lastKnownFileType = sourcecode.swift; path = "LottieImageView+AnimatedFrame.swift"; sourceTree = "<group>"; };
		82C0B7092626D0A300CCF229 /* LottieImageViewDelegate.swift */ = {isa = PBXFileReference; lastKnownFileType = sourcecode.swift; path = LottieImageViewDelegate.swift; sourceTree = "<group>"; };
>>>>>>> f884a4f8
		C9286406228584EB00257182 /* ImageProgressive.swift */ = {isa = PBXFileReference; lastKnownFileType = sourcecode.swift; path = ImageProgressive.swift; sourceTree = "<group>"; };
		C959EEE7228940FE00467A10 /* QuartzCore.framework */ = {isa = PBXFileReference; lastKnownFileType = wrapper.framework; name = QuartzCore.framework; path = System/Library/Frameworks/QuartzCore.framework; sourceTree = SDKROOT; };
		D1132C9625919F69003E528D /* KFOptionsSetter.swift */ = {isa = PBXFileReference; lastKnownFileType = sourcecode.swift; path = KFOptionsSetter.swift; sourceTree = "<group>"; };
		D11D9B71245FA6F700C5A0AE /* RetryStrategy.swift */ = {isa = PBXFileReference; lastKnownFileType = sourcecode.swift; path = RetryStrategy.swift; sourceTree = "<group>"; };
		D12AB69D215D2BB50013BA68 /* RequestModifier.swift */ = {isa = PBXFileReference; fileEncoding = 4; lastKnownFileType = sourcecode.swift; path = RequestModifier.swift; sourceTree = "<group>"; };
		D12AB69E215D2BB50013BA68 /* Resource.swift */ = {isa = PBXFileReference; fileEncoding = 4; lastKnownFileType = sourcecode.swift; path = Resource.swift; sourceTree = "<group>"; };
		D12AB69F215D2BB50013BA68 /* ImageDownloader.swift */ = {isa = PBXFileReference; fileEncoding = 4; lastKnownFileType = sourcecode.swift; path = ImageDownloader.swift; sourceTree = "<group>"; };
		D12AB6A0215D2BB50013BA68 /* ImageModifier.swift */ = {isa = PBXFileReference; fileEncoding = 4; lastKnownFileType = sourcecode.swift; path = ImageModifier.swift; sourceTree = "<group>"; };
		D12AB6A1215D2BB50013BA68 /* ImagePrefetcher.swift */ = {isa = PBXFileReference; fileEncoding = 4; lastKnownFileType = sourcecode.swift; path = ImagePrefetcher.swift; sourceTree = "<group>"; };
		D12AB6A3215D2BB50013BA68 /* Image.swift */ = {isa = PBXFileReference; fileEncoding = 4; lastKnownFileType = sourcecode.swift; path = Image.swift; sourceTree = "<group>"; };
		D12AB6A4215D2BB50013BA68 /* ImageTransition.swift */ = {isa = PBXFileReference; fileEncoding = 4; lastKnownFileType = sourcecode.swift; path = ImageTransition.swift; sourceTree = "<group>"; };
		D12AB6A5215D2BB50013BA68 /* ImageProcessor.swift */ = {isa = PBXFileReference; fileEncoding = 4; lastKnownFileType = sourcecode.swift; path = ImageProcessor.swift; sourceTree = "<group>"; };
		D12AB6A6215D2BB50013BA68 /* Filter.swift */ = {isa = PBXFileReference; fileEncoding = 4; lastKnownFileType = sourcecode.swift; path = Filter.swift; sourceTree = "<group>"; };
		D12AB6A7215D2BB50013BA68 /* Placeholder.swift */ = {isa = PBXFileReference; fileEncoding = 4; lastKnownFileType = sourcecode.swift; path = Placeholder.swift; sourceTree = "<group>"; };
		D12AB6A8215D2BB50013BA68 /* GIFAnimatedImage.swift */ = {isa = PBXFileReference; fileEncoding = 4; lastKnownFileType = sourcecode.swift; path = GIFAnimatedImage.swift; sourceTree = "<group>"; };
		D12AB6A9215D2BB50013BA68 /* Info.plist */ = {isa = PBXFileReference; fileEncoding = 4; lastKnownFileType = text.plist.xml; path = Info.plist; sourceTree = "<group>"; };
		D12AB6AC215D2BB50013BA68 /* ImageView+Kingfisher.swift */ = {isa = PBXFileReference; fileEncoding = 4; lastKnownFileType = sourcecode.swift; path = "ImageView+Kingfisher.swift"; sourceTree = "<group>"; };
		D12AB6AD215D2BB50013BA68 /* NSButton+Kingfisher.swift */ = {isa = PBXFileReference; fileEncoding = 4; lastKnownFileType = sourcecode.swift; path = "NSButton+Kingfisher.swift"; sourceTree = "<group>"; };
		D12AB6AE215D2BB50013BA68 /* UIButton+Kingfisher.swift */ = {isa = PBXFileReference; fileEncoding = 4; lastKnownFileType = sourcecode.swift; path = "UIButton+Kingfisher.swift"; sourceTree = "<group>"; };
		D12AB6AF215D2BB50013BA68 /* WKInterfaceImage+Kingfisher.swift */ = {isa = PBXFileReference; fileEncoding = 4; lastKnownFileType = sourcecode.swift; path = "WKInterfaceImage+Kingfisher.swift"; sourceTree = "<group>"; };
		D12AB6B1215D2BB50013BA68 /* Kingfisher.swift */ = {isa = PBXFileReference; fileEncoding = 4; lastKnownFileType = sourcecode.swift; path = Kingfisher.swift; sourceTree = "<group>"; };
		D12AB6B2215D2BB50013BA68 /* KingfisherError.swift */ = {isa = PBXFileReference; fileEncoding = 4; lastKnownFileType = sourcecode.swift; path = KingfisherError.swift; sourceTree = "<group>"; };
		D12AB6B3215D2BB50013BA68 /* KingfisherManager.swift */ = {isa = PBXFileReference; fileEncoding = 4; lastKnownFileType = sourcecode.swift; path = KingfisherManager.swift; sourceTree = "<group>"; };
		D12AB6B4215D2BB50013BA68 /* KingfisherOptionsInfo.swift */ = {isa = PBXFileReference; fileEncoding = 4; lastKnownFileType = sourcecode.swift; path = KingfisherOptionsInfo.swift; sourceTree = "<group>"; };
		D12AB6B6215D2BB50013BA68 /* ImageCache.swift */ = {isa = PBXFileReference; fileEncoding = 4; lastKnownFileType = sourcecode.swift; path = ImageCache.swift; sourceTree = "<group>"; };
		D12AB6B7215D2BB50013BA68 /* CacheSerializer.swift */ = {isa = PBXFileReference; fileEncoding = 4; lastKnownFileType = sourcecode.swift; path = CacheSerializer.swift; sourceTree = "<group>"; };
		D12AB6B8215D2BB50013BA68 /* FormatIndicatedCacheSerializer.swift */ = {isa = PBXFileReference; fileEncoding = 4; lastKnownFileType = sourcecode.swift; path = FormatIndicatedCacheSerializer.swift; sourceTree = "<group>"; };
		D12AB6BB215D2BB50013BA68 /* Box.swift */ = {isa = PBXFileReference; fileEncoding = 4; lastKnownFileType = sourcecode.swift; path = Box.swift; sourceTree = "<group>"; };
		D12AB6BC215D2BB50013BA68 /* String+MD5.swift */ = {isa = PBXFileReference; fileEncoding = 4; lastKnownFileType = sourcecode.swift; path = "String+MD5.swift"; sourceTree = "<group>"; };
		D12AB6BE215D2BB50013BA68 /* Indicator.swift */ = {isa = PBXFileReference; fileEncoding = 4; lastKnownFileType = sourcecode.swift; path = Indicator.swift; sourceTree = "<group>"; };
		D12AB6BF215D2BB50013BA68 /* AnimatedImageView.swift */ = {isa = PBXFileReference; fileEncoding = 4; lastKnownFileType = sourcecode.swift; path = AnimatedImageView.swift; sourceTree = "<group>"; };
		D12E0C441C47F23500AC98AD /* dancing-banana.gif */ = {isa = PBXFileReference; lastKnownFileType = image.gif; path = "dancing-banana.gif"; sourceTree = "<group>"; };
		D12E0C451C47F23500AC98AD /* ImageCacheTests.swift */ = {isa = PBXFileReference; fileEncoding = 4; lastKnownFileType = sourcecode.swift; path = ImageCacheTests.swift; sourceTree = "<group>"; };
		D12E0C461C47F23500AC98AD /* ImageDownloaderTests.swift */ = {isa = PBXFileReference; fileEncoding = 4; lastKnownFileType = sourcecode.swift; path = ImageDownloaderTests.swift; sourceTree = "<group>"; };
		D12E0C471C47F23500AC98AD /* ImageExtensionTests.swift */ = {isa = PBXFileReference; fileEncoding = 4; lastKnownFileType = sourcecode.swift; path = ImageExtensionTests.swift; sourceTree = "<group>"; };
		D12E0C481C47F23500AC98AD /* ImageViewExtensionTests.swift */ = {isa = PBXFileReference; fileEncoding = 4; lastKnownFileType = sourcecode.swift; path = ImageViewExtensionTests.swift; sourceTree = "<group>"; };
		D12E0C491C47F23500AC98AD /* Info.plist */ = {isa = PBXFileReference; fileEncoding = 4; lastKnownFileType = text.plist.xml; path = Info.plist; sourceTree = "<group>"; };
		D12E0C4A1C47F23500AC98AD /* KingfisherManagerTests.swift */ = {isa = PBXFileReference; fileEncoding = 4; lastKnownFileType = sourcecode.swift; path = KingfisherManagerTests.swift; sourceTree = "<group>"; };
		D12E0C4B1C47F23500AC98AD /* KingfisherOptionsInfoTests.swift */ = {isa = PBXFileReference; fileEncoding = 4; lastKnownFileType = sourcecode.swift; path = KingfisherOptionsInfoTests.swift; sourceTree = "<group>"; };
		D12E0C4C1C47F23500AC98AD /* KingfisherTestHelper.swift */ = {isa = PBXFileReference; fileEncoding = 4; lastKnownFileType = sourcecode.swift; path = KingfisherTestHelper.swift; sourceTree = "<group>"; };
		D12E0C4D1C47F23500AC98AD /* KingfisherTests-Bridging-Header.h */ = {isa = PBXFileReference; fileEncoding = 4; lastKnownFileType = sourcecode.c.h; path = "KingfisherTests-Bridging-Header.h"; sourceTree = "<group>"; };
		D12E0C4E1C47F23500AC98AD /* UIButtonExtensionTests.swift */ = {isa = PBXFileReference; fileEncoding = 4; lastKnownFileType = sourcecode.swift; path = UIButtonExtensionTests.swift; sourceTree = "<group>"; };
		D12EB83B24DD8EFC00329EE1 /* NSTextAttachment+Kingfisher.swift */ = {isa = PBXFileReference; fileEncoding = 4; lastKnownFileType = sourcecode.swift; path = "NSTextAttachment+Kingfisher.swift"; sourceTree = "<group>"; };
		D13646732165A1A100A33652 /* Result.swift */ = {isa = PBXFileReference; fileEncoding = 4; lastKnownFileType = sourcecode.swift; path = Result.swift; sourceTree = "<group>"; };
		D16CC3D524E02E9500F1A515 /* AVAssetImageDataProvider.swift */ = {isa = PBXFileReference; lastKnownFileType = sourcecode.swift; path = AVAssetImageDataProvider.swift; sourceTree = "<group>"; };
		D16FE9F623078C63006E67D5 /* LICENSE */ = {isa = PBXFileReference; fileEncoding = 4; lastKnownFileType = text; path = LICENSE; sourceTree = "<group>"; };
		D16FE9F723078C63006E67D5 /* README.md */ = {isa = PBXFileReference; fileEncoding = 4; lastKnownFileType = net.daringfireball.markdown; path = README.md; sourceTree = "<group>"; };
		D16FE9FA23078C63006E67D5 /* LSStubRequest.m */ = {isa = PBXFileReference; fileEncoding = 4; lastKnownFileType = sourcecode.c.objc; path = LSStubRequest.m; sourceTree = "<group>"; };
		D16FE9FB23078C63006E67D5 /* LSStubResponse.m */ = {isa = PBXFileReference; fileEncoding = 4; lastKnownFileType = sourcecode.c.objc; path = LSStubResponse.m; sourceTree = "<group>"; };
		D16FE9FC23078C63006E67D5 /* LSStubResponse.h */ = {isa = PBXFileReference; fileEncoding = 4; lastKnownFileType = sourcecode.c.h; path = LSStubResponse.h; sourceTree = "<group>"; };
		D16FE9FD23078C63006E67D5 /* LSStubRequest.h */ = {isa = PBXFileReference; fileEncoding = 4; lastKnownFileType = sourcecode.c.h; path = LSStubRequest.h; sourceTree = "<group>"; };
		D16FE9FE23078C63006E67D5 /* LSNocilla.m */ = {isa = PBXFileReference; fileEncoding = 4; lastKnownFileType = sourcecode.c.objc; path = LSNocilla.m; sourceTree = "<group>"; };
		D16FEA0023078C63006E67D5 /* LSHTTPRequestDiff.m */ = {isa = PBXFileReference; fileEncoding = 4; lastKnownFileType = sourcecode.c.objc; path = LSHTTPRequestDiff.m; sourceTree = "<group>"; };
		D16FEA0123078C63006E67D5 /* LSHTTPRequestDiff.h */ = {isa = PBXFileReference; fileEncoding = 4; lastKnownFileType = sourcecode.c.h; path = LSHTTPRequestDiff.h; sourceTree = "<group>"; };
		D16FEA0223078C63006E67D5 /* Nocilla.h */ = {isa = PBXFileReference; fileEncoding = 4; lastKnownFileType = sourcecode.c.h; path = Nocilla.h; sourceTree = "<group>"; };
		D16FEA0423078C63006E67D5 /* LSHTTPClientHook.m */ = {isa = PBXFileReference; fileEncoding = 4; lastKnownFileType = sourcecode.c.objc; path = LSHTTPClientHook.m; sourceTree = "<group>"; };
		D16FEA0523078C63006E67D5 /* LSHTTPClientHook.h */ = {isa = PBXFileReference; fileEncoding = 4; lastKnownFileType = sourcecode.c.h; path = LSHTTPClientHook.h; sourceTree = "<group>"; };
		D16FEA0723078C63006E67D5 /* NSURLRequest+LSHTTPRequest.m */ = {isa = PBXFileReference; fileEncoding = 4; lastKnownFileType = sourcecode.c.objc; path = "NSURLRequest+LSHTTPRequest.m"; sourceTree = "<group>"; };
		D16FEA0823078C63006E67D5 /* NSURLRequest+DSL.h */ = {isa = PBXFileReference; fileEncoding = 4; lastKnownFileType = sourcecode.c.h; path = "NSURLRequest+DSL.h"; sourceTree = "<group>"; };
		D16FEA0923078C63006E67D5 /* LSNSURLHook.h */ = {isa = PBXFileReference; fileEncoding = 4; lastKnownFileType = sourcecode.c.h; path = LSNSURLHook.h; sourceTree = "<group>"; };
		D16FEA0A23078C63006E67D5 /* LSHTTPStubURLProtocol.h */ = {isa = PBXFileReference; fileEncoding = 4; lastKnownFileType = sourcecode.c.h; path = LSHTTPStubURLProtocol.h; sourceTree = "<group>"; };
		D16FEA0B23078C63006E67D5 /* NSURLRequest+LSHTTPRequest.h */ = {isa = PBXFileReference; fileEncoding = 4; lastKnownFileType = sourcecode.c.h; path = "NSURLRequest+LSHTTPRequest.h"; sourceTree = "<group>"; };
		D16FEA0C23078C63006E67D5 /* LSNSURLHook.m */ = {isa = PBXFileReference; fileEncoding = 4; lastKnownFileType = sourcecode.c.objc; path = LSNSURLHook.m; sourceTree = "<group>"; };
		D16FEA0D23078C63006E67D5 /* NSURLRequest+DSL.m */ = {isa = PBXFileReference; fileEncoding = 4; lastKnownFileType = sourcecode.c.objc; path = "NSURLRequest+DSL.m"; sourceTree = "<group>"; };
		D16FEA0E23078C63006E67D5 /* LSHTTPStubURLProtocol.m */ = {isa = PBXFileReference; fileEncoding = 4; lastKnownFileType = sourcecode.c.objc; path = LSHTTPStubURLProtocol.m; sourceTree = "<group>"; };
		D16FEA1023078C63006E67D5 /* LSASIHTTPRequestHook.h */ = {isa = PBXFileReference; fileEncoding = 4; lastKnownFileType = sourcecode.c.h; path = LSASIHTTPRequestHook.h; sourceTree = "<group>"; };
		D16FEA1123078C63006E67D5 /* ASIHTTPRequestStub.m */ = {isa = PBXFileReference; fileEncoding = 4; lastKnownFileType = sourcecode.c.objc; path = ASIHTTPRequestStub.m; sourceTree = "<group>"; };
		D16FEA1223078C63006E67D5 /* LSASIHTTPRequestAdapter.h */ = {isa = PBXFileReference; fileEncoding = 4; lastKnownFileType = sourcecode.c.h; path = LSASIHTTPRequestAdapter.h; sourceTree = "<group>"; };
		D16FEA1323078C63006E67D5 /* LSASIHTTPRequestHook.m */ = {isa = PBXFileReference; fileEncoding = 4; lastKnownFileType = sourcecode.c.objc; path = LSASIHTTPRequestHook.m; sourceTree = "<group>"; };
		D16FEA1423078C63006E67D5 /* LSASIHTTPRequestAdapter.m */ = {isa = PBXFileReference; fileEncoding = 4; lastKnownFileType = sourcecode.c.objc; path = LSASIHTTPRequestAdapter.m; sourceTree = "<group>"; };
		D16FEA1523078C63006E67D5 /* ASIHTTPRequestStub.h */ = {isa = PBXFileReference; fileEncoding = 4; lastKnownFileType = sourcecode.c.h; path = ASIHTTPRequestStub.h; sourceTree = "<group>"; };
		D16FEA1723078C63006E67D5 /* LSNSURLSessionHook.h */ = {isa = PBXFileReference; fileEncoding = 4; lastKnownFileType = sourcecode.c.h; path = LSNSURLSessionHook.h; sourceTree = "<group>"; };
		D16FEA1823078C63006E67D5 /* LSNSURLSessionHook.m */ = {isa = PBXFileReference; fileEncoding = 4; lastKnownFileType = sourcecode.c.objc; path = LSNSURLSessionHook.m; sourceTree = "<group>"; };
		D16FEA1A23078C63006E67D5 /* LSHTTPBody.h */ = {isa = PBXFileReference; fileEncoding = 4; lastKnownFileType = sourcecode.c.h; path = LSHTTPBody.h; sourceTree = "<group>"; };
		D16FEA1B23078C63006E67D5 /* LSHTTPRequest.h */ = {isa = PBXFileReference; fileEncoding = 4; lastKnownFileType = sourcecode.c.h; path = LSHTTPRequest.h; sourceTree = "<group>"; };
		D16FEA1C23078C63006E67D5 /* LSHTTPResponse.h */ = {isa = PBXFileReference; fileEncoding = 4; lastKnownFileType = sourcecode.c.h; path = LSHTTPResponse.h; sourceTree = "<group>"; };
		D16FEA1D23078C63006E67D5 /* LSNocilla.h */ = {isa = PBXFileReference; fileEncoding = 4; lastKnownFileType = sourcecode.c.h; path = LSNocilla.h; sourceTree = "<group>"; };
		D16FEA1F23078C63006E67D5 /* LSMatcheable.h */ = {isa = PBXFileReference; fileEncoding = 4; lastKnownFileType = sourcecode.c.h; path = LSMatcheable.h; sourceTree = "<group>"; };
		D16FEA2023078C63006E67D5 /* LSMatcher.h */ = {isa = PBXFileReference; fileEncoding = 4; lastKnownFileType = sourcecode.c.h; path = LSMatcher.h; sourceTree = "<group>"; };
		D16FEA2123078C63006E67D5 /* LSStringMatcher.h */ = {isa = PBXFileReference; fileEncoding = 4; lastKnownFileType = sourcecode.c.h; path = LSStringMatcher.h; sourceTree = "<group>"; };
		D16FEA2223078C63006E67D5 /* NSRegularExpression+Matcheable.m */ = {isa = PBXFileReference; fileEncoding = 4; lastKnownFileType = sourcecode.c.objc; path = "NSRegularExpression+Matcheable.m"; sourceTree = "<group>"; };
		D16FEA2323078C63006E67D5 /* LSRegexMatcher.h */ = {isa = PBXFileReference; fileEncoding = 4; lastKnownFileType = sourcecode.c.h; path = LSRegexMatcher.h; sourceTree = "<group>"; };
		D16FEA2423078C63006E67D5 /* NSString+Matcheable.m */ = {isa = PBXFileReference; fileEncoding = 4; lastKnownFileType = sourcecode.c.objc; path = "NSString+Matcheable.m"; sourceTree = "<group>"; };
		D16FEA2523078C63006E67D5 /* NSData+Matcheable.m */ = {isa = PBXFileReference; fileEncoding = 4; lastKnownFileType = sourcecode.c.objc; path = "NSData+Matcheable.m"; sourceTree = "<group>"; };
		D16FEA2623078C63006E67D5 /* LSDataMatcher.m */ = {isa = PBXFileReference; fileEncoding = 4; lastKnownFileType = sourcecode.c.objc; path = LSDataMatcher.m; sourceTree = "<group>"; };
		D16FEA2723078C63006E67D5 /* LSMatcher.m */ = {isa = PBXFileReference; fileEncoding = 4; lastKnownFileType = sourcecode.c.objc; path = LSMatcher.m; sourceTree = "<group>"; };
		D16FEA2823078C63006E67D5 /* LSRegexMatcher.m */ = {isa = PBXFileReference; fileEncoding = 4; lastKnownFileType = sourcecode.c.objc; path = LSRegexMatcher.m; sourceTree = "<group>"; };
		D16FEA2923078C63006E67D5 /* NSRegularExpression+Matcheable.h */ = {isa = PBXFileReference; fileEncoding = 4; lastKnownFileType = sourcecode.c.h; path = "NSRegularExpression+Matcheable.h"; sourceTree = "<group>"; };
		D16FEA2A23078C63006E67D5 /* LSStringMatcher.m */ = {isa = PBXFileReference; fileEncoding = 4; lastKnownFileType = sourcecode.c.objc; path = LSStringMatcher.m; sourceTree = "<group>"; };
		D16FEA2B23078C63006E67D5 /* NSString+Matcheable.h */ = {isa = PBXFileReference; fileEncoding = 4; lastKnownFileType = sourcecode.c.h; path = "NSString+Matcheable.h"; sourceTree = "<group>"; };
		D16FEA2C23078C63006E67D5 /* LSDataMatcher.h */ = {isa = PBXFileReference; fileEncoding = 4; lastKnownFileType = sourcecode.c.h; path = LSDataMatcher.h; sourceTree = "<group>"; };
		D16FEA2D23078C63006E67D5 /* NSData+Matcheable.h */ = {isa = PBXFileReference; fileEncoding = 4; lastKnownFileType = sourcecode.c.h; path = "NSData+Matcheable.h"; sourceTree = "<group>"; };
		D16FEA2F23078C63006E67D5 /* NSData+Nocilla.h */ = {isa = PBXFileReference; fileEncoding = 4; lastKnownFileType = sourcecode.c.h; path = "NSData+Nocilla.h"; sourceTree = "<group>"; };
		D16FEA3023078C63006E67D5 /* NSString+Nocilla.m */ = {isa = PBXFileReference; fileEncoding = 4; lastKnownFileType = sourcecode.c.objc; path = "NSString+Nocilla.m"; sourceTree = "<group>"; };
		D16FEA3123078C63006E67D5 /* NSData+Nocilla.m */ = {isa = PBXFileReference; fileEncoding = 4; lastKnownFileType = sourcecode.c.objc; path = "NSData+Nocilla.m"; sourceTree = "<group>"; };
		D16FEA3223078C63006E67D5 /* NSString+Nocilla.h */ = {isa = PBXFileReference; fileEncoding = 4; lastKnownFileType = sourcecode.c.h; path = "NSString+Nocilla.h"; sourceTree = "<group>"; };
		D16FEA3423078C63006E67D5 /* LSHTTPRequestDSLRepresentation.m */ = {isa = PBXFileReference; fileEncoding = 4; lastKnownFileType = sourcecode.c.objc; path = LSHTTPRequestDSLRepresentation.m; sourceTree = "<group>"; };
		D16FEA3523078C63006E67D5 /* LSStubRequestDSL.h */ = {isa = PBXFileReference; fileEncoding = 4; lastKnownFileType = sourcecode.c.h; path = LSStubRequestDSL.h; sourceTree = "<group>"; };
		D16FEA3623078C63006E67D5 /* LSStubResponseDSL.m */ = {isa = PBXFileReference; fileEncoding = 4; lastKnownFileType = sourcecode.c.objc; path = LSStubResponseDSL.m; sourceTree = "<group>"; };
		D16FEA3723078C63006E67D5 /* LSStubRequestDSL.m */ = {isa = PBXFileReference; fileEncoding = 4; lastKnownFileType = sourcecode.c.objc; path = LSStubRequestDSL.m; sourceTree = "<group>"; };
		D16FEA3823078C63006E67D5 /* LSHTTPRequestDSLRepresentation.h */ = {isa = PBXFileReference; fileEncoding = 4; lastKnownFileType = sourcecode.c.h; path = LSHTTPRequestDSLRepresentation.h; sourceTree = "<group>"; };
		D16FEA3923078C63006E67D5 /* LSStubResponseDSL.h */ = {isa = PBXFileReference; fileEncoding = 4; lastKnownFileType = sourcecode.c.h; path = LSStubResponseDSL.h; sourceTree = "<group>"; };
		D1839844216E333E003927D3 /* Delegate.swift */ = {isa = PBXFileReference; lastKnownFileType = sourcecode.swift; path = Delegate.swift; sourceTree = "<group>"; };
		D186696C21834261002B502E /* ImageDrawingTests.swift */ = {isa = PBXFileReference; lastKnownFileType = sourcecode.swift; path = ImageDrawingTests.swift; sourceTree = "<group>"; };
		D1889533258F7648003B73BE /* KFImageOptions.swift */ = {isa = PBXFileReference; lastKnownFileType = sourcecode.swift; path = KFImageOptions.swift; sourceTree = "<group>"; };
		D18B3221251852E100662F63 /* KF.swift */ = {isa = PBXFileReference; lastKnownFileType = sourcecode.swift; path = KF.swift; sourceTree = "<group>"; };
		D1A1CC99219FAB4B00263AD8 /* Source.swift */ = {isa = PBXFileReference; lastKnownFileType = sourcecode.swift; path = Source.swift; sourceTree = "<group>"; };
		D1A1CC9E21A0F98600263AD8 /* ImageDataProviderTests.swift */ = {isa = PBXFileReference; lastKnownFileType = sourcecode.swift; path = ImageDataProviderTests.swift; sourceTree = "<group>"; };
		D1A37BDD215D34E8009B39B7 /* ImageDrawing.swift */ = {isa = PBXFileReference; lastKnownFileType = sourcecode.swift; path = ImageDrawing.swift; sourceTree = "<group>"; };
		D1A37BE2215D359F009B39B7 /* ImageFormat.swift */ = {isa = PBXFileReference; lastKnownFileType = sourcecode.swift; path = ImageFormat.swift; sourceTree = "<group>"; };
		D1A37BE7215D365A009B39B7 /* ExtensionHelpers.swift */ = {isa = PBXFileReference; lastKnownFileType = sourcecode.swift; path = ExtensionHelpers.swift; sourceTree = "<group>"; };
		D1A37BF1215D3850009B39B7 /* SizeExtensions.swift */ = {isa = PBXFileReference; lastKnownFileType = sourcecode.swift; path = SizeExtensions.swift; sourceTree = "<group>"; };
		D1BA781C2174D07800C69D7B /* CallbackQueue.swift */ = {isa = PBXFileReference; lastKnownFileType = sourcecode.swift; path = CallbackQueue.swift; sourceTree = "<group>"; };
		D1BFED94222ACC6B009330C8 /* ImageProcessorTests.swift */ = {isa = PBXFileReference; lastKnownFileType = sourcecode.swift; path = ImageProcessorTests.swift; sourceTree = "<group>"; };
		D1D2C3291C70A3230018F2F9 /* single-frame.gif */ = {isa = PBXFileReference; lastKnownFileType = image.gif; path = "single-frame.gif"; sourceTree = "<group>"; };
		D1DC4B401D60996D00DFDFAA /* StringExtensionTests.swift */ = {isa = PBXFileReference; fileEncoding = 4; lastKnownFileType = sourcecode.swift; path = StringExtensionTests.swift; sourceTree = "<group>"; };
		D1E564402199C21E0057AAE3 /* StorageExpirationTests.swift */ = {isa = PBXFileReference; lastKnownFileType = sourcecode.swift; path = StorageExpirationTests.swift; sourceTree = "<group>"; };
		D1E56444219B16330057AAE3 /* ImageDataProvider.swift */ = {isa = PBXFileReference; lastKnownFileType = sourcecode.swift; name = ImageDataProvider.swift; path = Sources/General/ImageSource/ImageDataProvider.swift; sourceTree = SOURCE_ROOT; };
		D1ED2D351AD2D09F00CFC3EB /* Kingfisher.framework */ = {isa = PBXFileReference; explicitFileType = wrapper.framework; includeInIndex = 0; path = Kingfisher.framework; sourceTree = BUILT_PRODUCTS_DIR; };
		D1ED2D3F1AD2D09F00CFC3EB /* KingfisherTests.xctest */ = {isa = PBXFileReference; explicitFileType = wrapper.cfbundle; includeInIndex = 0; path = KingfisherTests.xctest; sourceTree = BUILT_PRODUCTS_DIR; };
		D1F1F6FE24625EC600910725 /* RetryStrategyTests.swift */ = {isa = PBXFileReference; lastKnownFileType = sourcecode.swift; path = RetryStrategyTests.swift; sourceTree = "<group>"; };
		D1F7607523097532000C5269 /* ImageBinder.swift */ = {isa = PBXFileReference; fileEncoding = 4; lastKnownFileType = sourcecode.swift; path = ImageBinder.swift; sourceTree = "<group>"; };
		D1F7607623097532000C5269 /* KFImage.swift */ = {isa = PBXFileReference; fileEncoding = 4; lastKnownFileType = sourcecode.swift; path = KFImage.swift; sourceTree = "<group>"; };
		D8FCF6A721C5A0E500F9ABC0 /* RedirectHandler.swift */ = {isa = PBXFileReference; fileEncoding = 4; lastKnownFileType = sourcecode.swift; path = RedirectHandler.swift; sourceTree = "<group>"; };
		D9638BA41C7DC71F0046523D /* ImagePrefetcherTests.swift */ = {isa = PBXFileReference; fileEncoding = 4; lastKnownFileType = sourcecode.swift; path = ImagePrefetcherTests.swift; sourceTree = "<group>"; };
		DCEB2841257E4BE100D7A610 /* TVMonogramView+Kingfisher.swift */ = {isa = PBXFileReference; fileEncoding = 4; lastKnownFileType = sourcecode.swift; path = "TVMonogramView+Kingfisher.swift"; sourceTree = "<group>"; };
		F72CE9CD1FCF17ED00CC522A /* ImageModifierTests.swift */ = {isa = PBXFileReference; lastKnownFileType = sourcecode.swift; path = ImageModifierTests.swift; sourceTree = "<group>"; };
/* End PBXFileReference section */

/* Begin PBXFrameworksBuildPhase section */
		D1ED2D311AD2D09F00CFC3EB /* Frameworks */ = {
			isa = PBXFrameworksBuildPhase;
			buildActionMask = 2147483647;
			files = (
<<<<<<< HEAD
=======
				82054D17261DCC9E007357BB /* librlottie.framework in Frameworks */,
>>>>>>> f884a4f8
			);
			runOnlyForDeploymentPostprocessing = 0;
		};
		D1ED2D3C1AD2D09F00CFC3EB /* Frameworks */ = {
			isa = PBXFrameworksBuildPhase;
			buildActionMask = 2147483647;
			files = (
				D1ED2D401AD2D09F00CFC3EB /* Kingfisher.framework in Frameworks */,
			);
			runOnlyForDeploymentPostprocessing = 0;
		};
/* End PBXFrameworksBuildPhase section */

/* Begin PBXGroup section */
		4B8351C6217066400081EED8 /* Utils */ = {
			isa = PBXGroup;
			children = (
				4B8351C7217066580081EED8 /* StubHelpers.swift */,
			);
			path = Utils;
			sourceTree = "<group>";
		};
<<<<<<< HEAD
=======
		82054D1C261DD4B2007357BB /* Lottie */ = {
			isa = PBXGroup;
			children = (
				82054D0D261DB611007357BB /* LottieImageView.swift */,
				82C0B7092626D0A300CCF229 /* LottieImageViewDelegate.swift */,
				82054D1D261DD4CD007357BB /* LottieImageView+Animator.swift */,
				82054E16261EE933007357BB /* LottieImageView+AnimatedFrame.swift */,
			);
			path = Lottie;
			sourceTree = "<group>";
		};
>>>>>>> f884a4f8
		D10EC22C1C3D62E800A4211C /* Tests */ = {
			isa = PBXGroup;
			children = (
				D16FE9F423078C63006E67D5 /* Dependency */,
				D12E0C431C47F23500AC98AD /* KingfisherTests */,
			);
			name = Tests;
			sourceTree = "<group>";
		};
		D12AB688215D2A280013BA68 /* Sources */ = {
			isa = PBXGroup;
			children = (
				D12AB6A9215D2BB50013BA68 /* Info.plist */,
				D12AB6B0215D2BB50013BA68 /* General */,
				D12AB6A2215D2BB50013BA68 /* Image */,
				D12AB69C215D2BB50013BA68 /* Networking */,
				D12AB6B5215D2BB50013BA68 /* Cache */,
				D12AB6BD215D2BB50013BA68 /* Views */,
				D12AB6AB215D2BB50013BA68 /* Extensions */,
				D12AB6B9215D2BB50013BA68 /* Utility */,
				D1F7607423097532000C5269 /* SwiftUI */,
			);
			path = Sources;
			sourceTree = "<group>";
		};
		D12AB69C215D2BB50013BA68 /* Networking */ = {
			isa = PBXGroup;
			children = (
				D12AB69D215D2BB50013BA68 /* RequestModifier.swift */,
				D8FCF6A721C5A0E500F9ABC0 /* RedirectHandler.swift */,
				D12AB69F215D2BB50013BA68 /* ImageDownloader.swift */,
				4BD821612189FC0C0084CC21 /* SessionDelegate.swift */,
				4BD821662189FD330084CC21 /* SessionDataTask.swift */,
				4B8E2916216F3F7F0095FAD1 /* ImageDownloaderDelegate.swift */,
				4B8E291B216F40AA0095FAD1 /* AuthenticationChallengeResponsable.swift */,
				4B10480C216F157000300C61 /* ImageDataProcessor.swift */,
				D12AB6A0215D2BB50013BA68 /* ImageModifier.swift */,
				D12AB6A1215D2BB50013BA68 /* ImagePrefetcher.swift */,
				D11D9B71245FA6F700C5A0AE /* RetryStrategy.swift */,
			);
			path = Networking;
			sourceTree = "<group>";
		};
		D12AB6A2215D2BB50013BA68 /* Image */ = {
			isa = PBXGroup;
			children = (
				D12AB6A3215D2BB50013BA68 /* Image.swift */,
				D1A37BDD215D34E8009B39B7 /* ImageDrawing.swift */,
				D1A37BE2215D359F009B39B7 /* ImageFormat.swift */,
				D12AB6A4215D2BB50013BA68 /* ImageTransition.swift */,
				D12AB6A5215D2BB50013BA68 /* ImageProcessor.swift */,
				C9286406228584EB00257182 /* ImageProgressive.swift */,
				D12AB6A6215D2BB50013BA68 /* Filter.swift */,
				D12AB6A7215D2BB50013BA68 /* Placeholder.swift */,
				D12AB6A8215D2BB50013BA68 /* GIFAnimatedImage.swift */,
<<<<<<< HEAD
				76FB4FD1262D773E006D15F8 /* GraphicsContext.swift */,
=======
>>>>>>> f884a4f8
			);
			path = Image;
			sourceTree = "<group>";
		};
		D12AB6AB215D2BB50013BA68 /* Extensions */ = {
			isa = PBXGroup;
			children = (
				D12EB83B24DD8EFC00329EE1 /* NSTextAttachment+Kingfisher.swift */,
				D12AB6AC215D2BB50013BA68 /* ImageView+Kingfisher.swift */,
				D12AB6AD215D2BB50013BA68 /* NSButton+Kingfisher.swift */,
				D12AB6AE215D2BB50013BA68 /* UIButton+Kingfisher.swift */,
				D12AB6AF215D2BB50013BA68 /* WKInterfaceImage+Kingfisher.swift */,
				DCEB2841257E4BE100D7A610 /* TVMonogramView+Kingfisher.swift */,
<<<<<<< HEAD
				22FDCE0D2700078B0044D11E /* CPListItem+Kingfisher.swift */,
=======
>>>>>>> f884a4f8
			);
			path = Extensions;
			sourceTree = "<group>";
		};
		D12AB6B0215D2BB50013BA68 /* General */ = {
			isa = PBXGroup;
			children = (
				D1A1CC98219FAB3500263AD8 /* ImageSource */,
				D12AB6B1215D2BB50013BA68 /* Kingfisher.swift */,
				D18B3221251852E100662F63 /* KF.swift */,
				D1132C9625919F69003E528D /* KFOptionsSetter.swift */,
				D12AB6B2215D2BB50013BA68 /* KingfisherError.swift */,
				D12AB6B3215D2BB50013BA68 /* KingfisherManager.swift */,
				D12AB6B4215D2BB50013BA68 /* KingfisherOptionsInfo.swift */,
			);
			path = General;
			sourceTree = "<group>";
		};
		D12AB6B5215D2BB50013BA68 /* Cache */ = {
			isa = PBXGroup;
			children = (
				D12AB6B6215D2BB50013BA68 /* ImageCache.swift */,
				D12AB6B7215D2BB50013BA68 /* CacheSerializer.swift */,
				D12AB6B8215D2BB50013BA68 /* FormatIndicatedCacheSerializer.swift */,
				4B46CC63217449E000D90C4A /* Storage.swift */,
				4B46CC5E217449C600D90C4A /* MemoryStorage.swift */,
				4B46CC6821744AC500D90C4A /* DiskStorage.swift */,
			);
			path = Cache;
			sourceTree = "<group>";
		};
		D12AB6B9215D2BB50013BA68 /* Utility */ = {
			isa = PBXGroup;
			children = (
				D13646732165A1A100A33652 /* Result.swift */,
				D12AB6BB215D2BB50013BA68 /* Box.swift */,
				D12AB6BC215D2BB50013BA68 /* String+MD5.swift */,
				D1A37BE7215D365A009B39B7 /* ExtensionHelpers.swift */,
				D1A37BF1215D3850009B39B7 /* SizeExtensions.swift */,
				D1839844216E333E003927D3 /* Delegate.swift */,
				4B8351CB217084660081EED8 /* Runtime.swift */,
				D1BA781C2174D07800C69D7B /* CallbackQueue.swift */,
			);
			path = Utility;
			sourceTree = "<group>";
		};
		D12AB6BD215D2BB50013BA68 /* Views */ = {
			isa = PBXGroup;
			children = (
<<<<<<< HEAD
=======
				82054D1C261DD4B2007357BB /* Lottie */,
>>>>>>> f884a4f8
				D12AB6BE215D2BB50013BA68 /* Indicator.swift */,
				D12AB6BF215D2BB50013BA68 /* AnimatedImageView.swift */,
			);
			path = Views;
			sourceTree = "<group>";
		};
		D12E0C431C47F23500AC98AD /* KingfisherTests */ = {
			isa = PBXGroup;
			children = (
				4B8351C6217066400081EED8 /* Utils */,
				D12E0C491C47F23500AC98AD /* Info.plist */,
				D12E0C441C47F23500AC98AD /* dancing-banana.gif */,
				D1D2C3291C70A3230018F2F9 /* single-frame.gif */,
				D12E0C451C47F23500AC98AD /* ImageCacheTests.swift */,
				D1DC4B401D60996D00DFDFAA /* StringExtensionTests.swift */,
				D12E0C461C47F23500AC98AD /* ImageDownloaderTests.swift */,
				D12E0C471C47F23500AC98AD /* ImageExtensionTests.swift */,
				D186696C21834261002B502E /* ImageDrawingTests.swift */,
				D9638BA41C7DC71F0046523D /* ImagePrefetcherTests.swift */,
				D12E0C481C47F23500AC98AD /* ImageViewExtensionTests.swift */,
				D12E0C4A1C47F23500AC98AD /* KingfisherManagerTests.swift */,
				D12E0C4B1C47F23500AC98AD /* KingfisherOptionsInfoTests.swift */,
				D12E0C4C1C47F23500AC98AD /* KingfisherTestHelper.swift */,
				F72CE9CD1FCF17ED00CC522A /* ImageModifierTests.swift */,
				D12E0C4D1C47F23500AC98AD /* KingfisherTests-Bridging-Header.h */,
				D12E0C4E1C47F23500AC98AD /* UIButtonExtensionTests.swift */,
				185218B51CC07F8300BD58DE /* NSButtonExtensionTests.swift */,
				4BCFF7A521990DB60055AAC4 /* MemoryStorageTests.swift */,
				4BCFF7A9219932390055AAC4 /* DiskStorageTests.swift */,
				D1E564402199C21E0057AAE3 /* StorageExpirationTests.swift */,
				D1A1CC9E21A0F98600263AD8 /* ImageDataProviderTests.swift */,
				D1BFED94222ACC6B009330C8 /* ImageProcessorTests.swift */,
				4BA3BF1D228BCDD100909201 /* DataReceivingSideEffectTests.swift */,
				D1F1F6FE24625EC600910725 /* RetryStrategyTests.swift */,
			);
			name = KingfisherTests;
			path = Tests/KingfisherTests;
			sourceTree = "<group>";
		};
		D16FE9F423078C63006E67D5 /* Dependency */ = {
			isa = PBXGroup;
			children = (
				D16FE9F523078C63006E67D5 /* Nocilla */,
			);
			name = Dependency;
			path = Tests/Dependency;
			sourceTree = "<group>";
		};
		D16FE9F523078C63006E67D5 /* Nocilla */ = {
			isa = PBXGroup;
			children = (
				D16FE9F623078C63006E67D5 /* LICENSE */,
				D16FE9F723078C63006E67D5 /* README.md */,
				D16FE9F823078C63006E67D5 /* Nocilla */,
			);
			path = Nocilla;
			sourceTree = "<group>";
		};
		D16FE9F823078C63006E67D5 /* Nocilla */ = {
			isa = PBXGroup;
			children = (
				D16FE9F923078C63006E67D5 /* Stubs */,
				D16FE9FE23078C63006E67D5 /* LSNocilla.m */,
				D16FE9FF23078C63006E67D5 /* Diff */,
				D16FEA0223078C63006E67D5 /* Nocilla.h */,
				D16FEA0323078C63006E67D5 /* Hooks */,
				D16FEA1923078C63006E67D5 /* Model */,
				D16FEA1D23078C63006E67D5 /* LSNocilla.h */,
				D16FEA1E23078C63006E67D5 /* Matchers */,
				D16FEA2E23078C63006E67D5 /* Categories */,
				D16FEA3323078C63006E67D5 /* DSL */,
			);
			path = Nocilla;
			sourceTree = "<group>";
		};
		D16FE9F923078C63006E67D5 /* Stubs */ = {
			isa = PBXGroup;
			children = (
				D16FE9FA23078C63006E67D5 /* LSStubRequest.m */,
				D16FE9FB23078C63006E67D5 /* LSStubResponse.m */,
				D16FE9FC23078C63006E67D5 /* LSStubResponse.h */,
				D16FE9FD23078C63006E67D5 /* LSStubRequest.h */,
			);
			path = Stubs;
			sourceTree = "<group>";
		};
		D16FE9FF23078C63006E67D5 /* Diff */ = {
			isa = PBXGroup;
			children = (
				D16FEA0023078C63006E67D5 /* LSHTTPRequestDiff.m */,
				D16FEA0123078C63006E67D5 /* LSHTTPRequestDiff.h */,
			);
			path = Diff;
			sourceTree = "<group>";
		};
		D16FEA0323078C63006E67D5 /* Hooks */ = {
			isa = PBXGroup;
			children = (
				D16FEA0423078C63006E67D5 /* LSHTTPClientHook.m */,
				D16FEA0523078C63006E67D5 /* LSHTTPClientHook.h */,
				D16FEA0623078C63006E67D5 /* NSURLRequest */,
				D16FEA0F23078C63006E67D5 /* ASIHTTPRequest */,
				D16FEA1623078C63006E67D5 /* NSURLSession */,
			);
			path = Hooks;
			sourceTree = "<group>";
		};
		D16FEA0623078C63006E67D5 /* NSURLRequest */ = {
			isa = PBXGroup;
			children = (
				D16FEA0723078C63006E67D5 /* NSURLRequest+LSHTTPRequest.m */,
				D16FEA0823078C63006E67D5 /* NSURLRequest+DSL.h */,
				D16FEA0923078C63006E67D5 /* LSNSURLHook.h */,
				D16FEA0A23078C63006E67D5 /* LSHTTPStubURLProtocol.h */,
				D16FEA0B23078C63006E67D5 /* NSURLRequest+LSHTTPRequest.h */,
				D16FEA0C23078C63006E67D5 /* LSNSURLHook.m */,
				D16FEA0D23078C63006E67D5 /* NSURLRequest+DSL.m */,
				D16FEA0E23078C63006E67D5 /* LSHTTPStubURLProtocol.m */,
			);
			path = NSURLRequest;
			sourceTree = "<group>";
		};
		D16FEA0F23078C63006E67D5 /* ASIHTTPRequest */ = {
			isa = PBXGroup;
			children = (
				D16FEA1023078C63006E67D5 /* LSASIHTTPRequestHook.h */,
				D16FEA1123078C63006E67D5 /* ASIHTTPRequestStub.m */,
				D16FEA1223078C63006E67D5 /* LSASIHTTPRequestAdapter.h */,
				D16FEA1323078C63006E67D5 /* LSASIHTTPRequestHook.m */,
				D16FEA1423078C63006E67D5 /* LSASIHTTPRequestAdapter.m */,
				D16FEA1523078C63006E67D5 /* ASIHTTPRequestStub.h */,
			);
			path = ASIHTTPRequest;
			sourceTree = "<group>";
		};
		D16FEA1623078C63006E67D5 /* NSURLSession */ = {
			isa = PBXGroup;
			children = (
				D16FEA1723078C63006E67D5 /* LSNSURLSessionHook.h */,
				D16FEA1823078C63006E67D5 /* LSNSURLSessionHook.m */,
			);
			path = NSURLSession;
			sourceTree = "<group>";
		};
		D16FEA1923078C63006E67D5 /* Model */ = {
			isa = PBXGroup;
			children = (
				D16FEA1A23078C63006E67D5 /* LSHTTPBody.h */,
				D16FEA1B23078C63006E67D5 /* LSHTTPRequest.h */,
				D16FEA1C23078C63006E67D5 /* LSHTTPResponse.h */,
			);
			path = Model;
			sourceTree = "<group>";
		};
		D16FEA1E23078C63006E67D5 /* Matchers */ = {
			isa = PBXGroup;
			children = (
				D16FEA1F23078C63006E67D5 /* LSMatcheable.h */,
				D16FEA2023078C63006E67D5 /* LSMatcher.h */,
				D16FEA2123078C63006E67D5 /* LSStringMatcher.h */,
				D16FEA2223078C63006E67D5 /* NSRegularExpression+Matcheable.m */,
				D16FEA2323078C63006E67D5 /* LSRegexMatcher.h */,
				D16FEA2423078C63006E67D5 /* NSString+Matcheable.m */,
				D16FEA2523078C63006E67D5 /* NSData+Matcheable.m */,
				D16FEA2623078C63006E67D5 /* LSDataMatcher.m */,
				D16FEA2723078C63006E67D5 /* LSMatcher.m */,
				D16FEA2823078C63006E67D5 /* LSRegexMatcher.m */,
				D16FEA2923078C63006E67D5 /* NSRegularExpression+Matcheable.h */,
				D16FEA2A23078C63006E67D5 /* LSStringMatcher.m */,
				D16FEA2B23078C63006E67D5 /* NSString+Matcheable.h */,
				D16FEA2C23078C63006E67D5 /* LSDataMatcher.h */,
				D16FEA2D23078C63006E67D5 /* NSData+Matcheable.h */,
			);
			path = Matchers;
			sourceTree = "<group>";
		};
		D16FEA2E23078C63006E67D5 /* Categories */ = {
			isa = PBXGroup;
			children = (
				D16FEA2F23078C63006E67D5 /* NSData+Nocilla.h */,
				D16FEA3023078C63006E67D5 /* NSString+Nocilla.m */,
				D16FEA3123078C63006E67D5 /* NSData+Nocilla.m */,
				D16FEA3223078C63006E67D5 /* NSString+Nocilla.h */,
			);
			path = Categories;
			sourceTree = "<group>";
		};
		D16FEA3323078C63006E67D5 /* DSL */ = {
			isa = PBXGroup;
			children = (
				D16FEA3423078C63006E67D5 /* LSHTTPRequestDSLRepresentation.m */,
				D16FEA3523078C63006E67D5 /* LSStubRequestDSL.h */,
				D16FEA3623078C63006E67D5 /* LSStubResponseDSL.m */,
				D16FEA3723078C63006E67D5 /* LSStubRequestDSL.m */,
				D16FEA3823078C63006E67D5 /* LSHTTPRequestDSLRepresentation.h */,
				D16FEA3923078C63006E67D5 /* LSStubResponseDSL.h */,
			);
			path = DSL;
			sourceTree = "<group>";
		};
		D1A1CC98219FAB3500263AD8 /* ImageSource */ = {
			isa = PBXGroup;
			children = (
				D1A1CC99219FAB4B00263AD8 /* Source.swift */,
				D12AB69E215D2BB50013BA68 /* Resource.swift */,
				D1E56444219B16330057AAE3 /* ImageDataProvider.swift */,
				D16CC3D524E02E9500F1A515 /* AVAssetImageDataProvider.swift */,
			);
			path = ImageSource;
			sourceTree = "<group>";
		};
		D1ED2D021AD2CFA600CFC3EB = {
			isa = PBXGroup;
			children = (
				D12AB688215D2A280013BA68 /* Sources */,
				D10EC22C1C3D62E800A4211C /* Tests */,
				D1ED2D0C1AD2CFA600CFC3EB /* Products */,
				EA99D30544BD22799F7A5367 /* Frameworks */,
			);
			sourceTree = "<group>";
		};
		D1ED2D0C1AD2CFA600CFC3EB /* Products */ = {
			isa = PBXGroup;
			children = (
				D1ED2D351AD2D09F00CFC3EB /* Kingfisher.framework */,
				D1ED2D3F1AD2D09F00CFC3EB /* KingfisherTests.xctest */,
			);
			name = Products;
			sourceTree = "<group>";
		};
		D1F7607423097532000C5269 /* SwiftUI */ = {
			isa = PBXGroup;
			children = (
				D1F7607523097532000C5269 /* ImageBinder.swift */,
<<<<<<< HEAD
				4B88CEB32646D0BF009EBB41 /* ImageContext.swift */,
				D1F7607623097532000C5269 /* KFImage.swift */,
				07292244263B02F00089E810 /* KFAnimatedImage.swift */,
				4B88CEB12646C653009EBB41 /* KFImageRenderer.swift */,
				D1889533258F7648003B73BE /* KFImageOptions.swift */,
				4B88CEAF2646C056009EBB41 /* KFImageProtocol.swift */,
=======
				D1F7607623097532000C5269 /* KFImage.swift */,
				D1889533258F7648003B73BE /* KFImageOptions.swift */,
>>>>>>> f884a4f8
			);
			path = SwiftUI;
			sourceTree = "<group>";
		};
		EA99D30544BD22799F7A5367 /* Frameworks */ = {
			isa = PBXGroup;
			children = (
				C959EEE7228940FE00467A10 /* QuartzCore.framework */,
				4B164ACE1B8D554200768EC6 /* CFNetwork.framework */,
				82054D15261DCC98007357BB /* librlottie.framework */,
				4B3E714D1B01FEB200F5AAED /* WatchKit.framework */,
			);
			name = Frameworks;
			sourceTree = "<group>";
		};
/* End PBXGroup section */

/* Begin PBXHeadersBuildPhase section */
		D1ED2D321AD2D09F00CFC3EB /* Headers */ = {
			isa = PBXHeadersBuildPhase;
			buildActionMask = 2147483647;
			files = (
			);
			runOnlyForDeploymentPostprocessing = 0;
		};
/* End PBXHeadersBuildPhase section */

/* Begin PBXNativeTarget section */
		D1ED2D341AD2D09F00CFC3EB /* Kingfisher */ = {
			isa = PBXNativeTarget;
			buildConfigurationList = D1ED2D4E1AD2D09F00CFC3EB /* Build configuration list for PBXNativeTarget "Kingfisher" */;
			buildPhases = (
				D1ED2D301AD2D09F00CFC3EB /* Sources */,
				D1ED2D311AD2D09F00CFC3EB /* Frameworks */,
				D1ED2D321AD2D09F00CFC3EB /* Headers */,
			);
			buildRules = (
			);
			dependencies = (
			);
			name = Kingfisher;
			productName = Kingfisher;
			productReference = D1ED2D351AD2D09F00CFC3EB /* Kingfisher.framework */;
			productType = "com.apple.product-type.framework";
		};
		D1ED2D3E1AD2D09F00CFC3EB /* KingfisherTests */ = {
			isa = PBXNativeTarget;
			buildConfigurationList = D1ED2D521AD2D09F00CFC3EB /* Build configuration list for PBXNativeTarget "KingfisherTests" */;
			buildPhases = (
				D1ED2D3B1AD2D09F00CFC3EB /* Sources */,
				D1ED2D3C1AD2D09F00CFC3EB /* Frameworks */,
				D1ED2D3D1AD2D09F00CFC3EB /* Resources */,
			);
			buildRules = (
<<<<<<< HEAD
			);
			dependencies = (
				D1ED2D421AD2D09F00CFC3EB /* PBXTargetDependency */,
			);
			name = KingfisherTests;
			productName = KingfisherTests;
			productReference = D1ED2D3F1AD2D09F00CFC3EB /* KingfisherTests.xctest */;
			productType = "com.apple.product-type.bundle.unit-test";
		};
/* End PBXNativeTarget section */

/* Begin PBXProject section */
		D1ED2D031AD2CFA600CFC3EB /* Project object */ = {
			isa = PBXProject;
			attributes = {
				LastSwiftUpdateCheck = 0720;
				LastUpgradeCheck = 1250;
				ORGANIZATIONNAME = "Wei Wang";
				TargetAttributes = {
					D1ED2D341AD2D09F00CFC3EB = {
						CreatedOnToolsVersion = 6.2;
						LastSwiftMigration = 1020;
						ProvisioningStyle = Manual;
					};
					D1ED2D3E1AD2D09F00CFC3EB = {
						CreatedOnToolsVersion = 6.2;
						LastSwiftMigration = 1020;
					};
				};
			};
			buildConfigurationList = D1ED2D061AD2CFA600CFC3EB /* Build configuration list for PBXProject "Kingfisher" */;
			compatibilityVersion = "Xcode 3.2";
			developmentRegion = en;
			hasScannedForEncodings = 0;
			knownRegions = (
				en,
				Base,
			);
			mainGroup = D1ED2D021AD2CFA600CFC3EB;
			productRefGroup = D1ED2D0C1AD2CFA600CFC3EB /* Products */;
			projectDirPath = "";
			projectRoot = "";
			targets = (
				D1ED2D341AD2D09F00CFC3EB /* Kingfisher */,
				D1ED2D3E1AD2D09F00CFC3EB /* KingfisherTests */,
			);
		};
=======
			);
			dependencies = (
				D1ED2D421AD2D09F00CFC3EB /* PBXTargetDependency */,
			);
			name = KingfisherTests;
			productName = KingfisherTests;
			productReference = D1ED2D3F1AD2D09F00CFC3EB /* KingfisherTests.xctest */;
			productType = "com.apple.product-type.bundle.unit-test";
		};
/* End PBXNativeTarget section */

/* Begin PBXProject section */
		D1ED2D031AD2CFA600CFC3EB /* Project object */ = {
			isa = PBXProject;
			attributes = {
				LastSwiftUpdateCheck = 0720;
				LastUpgradeCheck = 1230;
				ORGANIZATIONNAME = "Wei Wang";
				TargetAttributes = {
					D1ED2D341AD2D09F00CFC3EB = {
						CreatedOnToolsVersion = 6.2;
						LastSwiftMigration = 1020;
						ProvisioningStyle = Manual;
					};
					D1ED2D3E1AD2D09F00CFC3EB = {
						CreatedOnToolsVersion = 6.2;
						LastSwiftMigration = 1020;
					};
				};
			};
			buildConfigurationList = D1ED2D061AD2CFA600CFC3EB /* Build configuration list for PBXProject "Kingfisher" */;
			compatibilityVersion = "Xcode 3.2";
			developmentRegion = en;
			hasScannedForEncodings = 0;
			knownRegions = (
				en,
				Base,
			);
			mainGroup = D1ED2D021AD2CFA600CFC3EB;
			productRefGroup = D1ED2D0C1AD2CFA600CFC3EB /* Products */;
			projectDirPath = "";
			projectRoot = "";
			targets = (
				D1ED2D341AD2D09F00CFC3EB /* Kingfisher */,
				D1ED2D3E1AD2D09F00CFC3EB /* KingfisherTests */,
			);
		};
>>>>>>> f884a4f8
/* End PBXProject section */

/* Begin PBXResourcesBuildPhase section */
		D1ED2D3D1AD2D09F00CFC3EB /* Resources */ = {
			isa = PBXResourcesBuildPhase;
			buildActionMask = 2147483647;
			files = (
				D16FEA3A23078C63006E67D5 /* LICENSE in Resources */,
				D1D2C32A1C70A3230018F2F9 /* single-frame.gif in Resources */,
				D16FEA3B23078C63006E67D5 /* README.md in Resources */,
				D12E0C4F1C47F23500AC98AD /* dancing-banana.gif in Resources */,
			);
			runOnlyForDeploymentPostprocessing = 0;
		};
/* End PBXResourcesBuildPhase section */

/* Begin PBXSourcesBuildPhase section */
		D1ED2D301AD2D09F00CFC3EB /* Sources */ = {
			isa = PBXSourcesBuildPhase;
			buildActionMask = 2147483647;
			files = (
				D12AB6CC215D2BB50013BA68 /* ImageModifier.swift in Sources */,
				D12AB718215D2BB50013BA68 /* CacheSerializer.swift in Sources */,
				D1E56445219B16330057AAE3 /* ImageDataProvider.swift in Sources */,
<<<<<<< HEAD
				4B88CEB22646C653009EBB41 /* KFImageRenderer.swift in Sources */,
				D12AB730215D2BB50013BA68 /* AnimatedImageView.swift in Sources */,
				4B46CC64217449E000D90C4A /* Storage.swift in Sources */,
				D12AB6E4215D2BB50013BA68 /* Placeholder.swift in Sources */,
				4B46CC6921744AC500D90C4A /* DiskStorage.swift in Sources */,
				4B46CC5F217449C600D90C4A /* MemoryStorage.swift in Sources */,
				4B88CEB42646D0BF009EBB41 /* ImageContext.swift in Sources */,
=======
				D12AB730215D2BB50013BA68 /* AnimatedImageView.swift in Sources */,
				4B46CC64217449E000D90C4A /* Storage.swift in Sources */,
				D12AB6E4215D2BB50013BA68 /* Placeholder.swift in Sources */,
				82054E17261EE933007357BB /* LottieImageView+AnimatedFrame.swift in Sources */,
				4B46CC6921744AC500D90C4A /* DiskStorage.swift in Sources */,
				4B46CC5F217449C600D90C4A /* MemoryStorage.swift in Sources */,
>>>>>>> f884a4f8
				D16CC3D624E02E9500F1A515 /* AVAssetImageDataProvider.swift in Sources */,
				D1839845216E333E003927D3 /* Delegate.swift in Sources */,
				D12AB6D8215D2BB50013BA68 /* ImageTransition.swift in Sources */,
				D1A37BE8215D365A009B39B7 /* ExtensionHelpers.swift in Sources */,
				C9286407228584EB00257182 /* ImageProgressive.swift in Sources */,
				D12AB6DC215D2BB50013BA68 /* ImageProcessor.swift in Sources */,
				D12AB6D4215D2BB50013BA68 /* Image.swift in Sources */,
				D1AEB09425890DE7008556DF /* ImageBinder.swift in Sources */,
				D12AB728215D2BB50013BA68 /* String+MD5.swift in Sources */,
				4B8E2917216F3F7F0095FAD1 /* ImageDownloaderDelegate.swift in Sources */,
				D1132C9725919F69003E528D /* KFOptionsSetter.swift in Sources */,
				D18B3222251852E100662F63 /* KF.swift in Sources */,
				D12AB704215D2BB50013BA68 /* Kingfisher.swift in Sources */,
				D1AEB09725890DEA008556DF /* KFImage.swift in Sources */,
				D1BA781D2174D07800C69D7B /* CallbackQueue.swift in Sources */,
<<<<<<< HEAD
=======
				82C0B70A2626D0A300CCF229 /* LottieImageViewDelegate.swift in Sources */,
>>>>>>> f884a4f8
				D12AB71C215D2BB50013BA68 /* FormatIndicatedCacheSerializer.swift in Sources */,
				D1A37BF2215D3850009B39B7 /* SizeExtensions.swift in Sources */,
				D12AB70C215D2BB50013BA68 /* KingfisherManager.swift in Sources */,
				4B8351CC217084660081EED8 /* Runtime.swift in Sources */,
				D12AB6C0215D2BB50013BA68 /* RequestModifier.swift in Sources */,
				4B10480D216F157000300C61 /* ImageDataProcessor.swift in Sources */,
				D12AB72C215D2BB50013BA68 /* Indicator.swift in Sources */,
				D12AB6C8215D2BB50013BA68 /* ImageDownloader.swift in Sources */,
<<<<<<< HEAD
=======
				82054D0E261DB611007357BB /* LottieImageView.swift in Sources */,
>>>>>>> f884a4f8
				D11D9B72245FA6F700C5A0AE /* RetryStrategy.swift in Sources */,
				D1A37BE3215D359F009B39B7 /* ImageFormat.swift in Sources */,
				D12EB83C24DD8EFC00329EE1 /* NSTextAttachment+Kingfisher.swift in Sources */,
				D1889534258F7649003B73BE /* KFImageOptions.swift in Sources */,
				D12AB714215D2BB50013BA68 /* ImageCache.swift in Sources */,
<<<<<<< HEAD
				4B88CEB02646C056009EBB41 /* KFImageProtocol.swift in Sources */,
=======
>>>>>>> f884a4f8
				D12AB6D0215D2BB50013BA68 /* ImagePrefetcher.swift in Sources */,
				D12AB6F4215D2BB50013BA68 /* ImageView+Kingfisher.swift in Sources */,
				D12AB6FC215D2BB50013BA68 /* UIButton+Kingfisher.swift in Sources */,
				D12AB6E8215D2BB50013BA68 /* GIFAnimatedImage.swift in Sources */,
<<<<<<< HEAD
				22FDCE0E2700078B0044D11E /* CPListItem+Kingfisher.swift in Sources */,
				D13646742165A1A100A33652 /* Result.swift in Sources */,
				D1A1CC9A219FAB4B00263AD8 /* Source.swift in Sources */,
				4BD821622189FC0C0084CC21 /* SessionDelegate.swift in Sources */,
				D12AB6E0215D2BB50013BA68 /* Filter.swift in Sources */,
				4BE688F722FD513100B11168 /* NSButton+Kingfisher.swift in Sources */,
				D12AB6C4215D2BB50013BA68 /* Resource.swift in Sources */,
				76FB4FD2262D773E006D15F8 /* GraphicsContext.swift in Sources */,
				D8FCF6A821C5A0E500F9ABC0 /* RedirectHandler.swift in Sources */,
				07292245263B02F00089E810 /* KFAnimatedImage.swift in Sources */,
=======
				D13646742165A1A100A33652 /* Result.swift in Sources */,
				D1A1CC9A219FAB4B00263AD8 /* Source.swift in Sources */,
				4BD821622189FC0C0084CC21 /* SessionDelegate.swift in Sources */,
				82054D1E261DD4CD007357BB /* LottieImageView+Animator.swift in Sources */,
				D12AB6E0215D2BB50013BA68 /* Filter.swift in Sources */,
				4BE688F722FD513100B11168 /* NSButton+Kingfisher.swift in Sources */,
				D12AB6C4215D2BB50013BA68 /* Resource.swift in Sources */,
				D8FCF6A821C5A0E500F9ABC0 /* RedirectHandler.swift in Sources */,
>>>>>>> f884a4f8
				D1A37BDE215D34E8009B39B7 /* ImageDrawing.swift in Sources */,
				4BD821672189FD330084CC21 /* SessionDataTask.swift in Sources */,
				D12AB708215D2BB50013BA68 /* KingfisherError.swift in Sources */,
				4BE688F822FD513700B11168 /* WKInterfaceImage+Kingfisher.swift in Sources */,
				D12AB724215D2BB50013BA68 /* Box.swift in Sources */,
				4B8E291C216F40AA0095FAD1 /* AuthenticationChallengeResponsable.swift in Sources */,
				D12AB710215D2BB50013BA68 /* KingfisherOptionsInfo.swift in Sources */,
				DCEB2842257E4BE100D7A610 /* TVMonogramView+Kingfisher.swift in Sources */,
			);
			runOnlyForDeploymentPostprocessing = 0;
		};
		D1ED2D3B1AD2D09F00CFC3EB /* Sources */ = {
			isa = PBXSourcesBuildPhase;
			buildActionMask = 2147483647;
			files = (
				D12E0C571C47F23500AC98AD /* KingfisherTestHelper.swift in Sources */,
				D16FEA4923078C63006E67D5 /* NSRegularExpression+Matcheable.m in Sources */,
				D12E0C581C47F23500AC98AD /* UIButtonExtensionTests.swift in Sources */,
				D1E564412199C21E0057AAE3 /* StorageExpirationTests.swift in Sources */,
				D16FEA4123078C63006E67D5 /* NSURLRequest+LSHTTPRequest.m in Sources */,
				4BCFF7A621990DB70055AAC4 /* MemoryStorageTests.swift in Sources */,
				D16FEA4623078C63006E67D5 /* LSASIHTTPRequestHook.m in Sources */,
				D12E0C561C47F23500AC98AD /* KingfisherOptionsInfoTests.swift in Sources */,
				D9638BA61C7DC71F0046523D /* ImagePrefetcherTests.swift in Sources */,
				D12E0C551C47F23500AC98AD /* KingfisherManagerTests.swift in Sources */,
				D16FEA4523078C63006E67D5 /* ASIHTTPRequestStub.m in Sources */,
				D16FEA4423078C63006E67D5 /* LSHTTPStubURLProtocol.m in Sources */,
				D12E0C511C47F23500AC98AD /* ImageDownloaderTests.swift in Sources */,
				D16FEA4A23078C63006E67D5 /* NSString+Matcheable.m in Sources */,
				D16FEA4723078C63006E67D5 /* LSASIHTTPRequestAdapter.m in Sources */,
				D16FEA4F23078C63006E67D5 /* LSStringMatcher.m in Sources */,
				D16FEA3C23078C63006E67D5 /* LSStubRequest.m in Sources */,
				D12E0C521C47F23500AC98AD /* ImageExtensionTests.swift in Sources */,
				D16FEA5123078C63006E67D5 /* NSData+Nocilla.m in Sources */,
				D16FEA5523079707006E67D5 /* NSButtonExtensionTests.swift in Sources */,
				D16FEA5023078C63006E67D5 /* NSString+Nocilla.m in Sources */,
				D16FEA4E23078C63006E67D5 /* LSRegexMatcher.m in Sources */,
				F72CE9CE1FCF17ED00CC522A /* ImageModifierTests.swift in Sources */,
				D12E0C531C47F23500AC98AD /* ImageViewExtensionTests.swift in Sources */,
				D16FEA4023078C63006E67D5 /* LSHTTPClientHook.m in Sources */,
				D16FEA3F23078C63006E67D5 /* LSHTTPRequestDiff.m in Sources */,
				D186696D21834261002B502E /* ImageDrawingTests.swift in Sources */,
				D16FEA4323078C63006E67D5 /* NSURLRequest+DSL.m in Sources */,
				D16FEA5323078C63006E67D5 /* LSStubResponseDSL.m in Sources */,
				D16FEA4C23078C63006E67D5 /* LSDataMatcher.m in Sources */,
				4BCFF7AA219932390055AAC4 /* DiskStorageTests.swift in Sources */,
				D16FEA5423078C63006E67D5 /* LSStubRequestDSL.m in Sources */,
				D1A1CC9F21A0F98600263AD8 /* ImageDataProviderTests.swift in Sources */,
				D16FEA4823078C63006E67D5 /* LSNSURLSessionHook.m in Sources */,
				D16FEA3E23078C63006E67D5 /* LSNocilla.m in Sources */,
				D16FEA4D23078C63006E67D5 /* LSMatcher.m in Sources */,
				4B8351C8217066580081EED8 /* StubHelpers.swift in Sources */,
				D1F1F6FF24625EC600910725 /* RetryStrategyTests.swift in Sources */,
				D1DC4B411D60996D00DFDFAA /* StringExtensionTests.swift in Sources */,
				D1BFED95222ACC6B009330C8 /* ImageProcessorTests.swift in Sources */,
				D16FEA5223078C63006E67D5 /* LSHTTPRequestDSLRepresentation.m in Sources */,
				D16FEA4223078C63006E67D5 /* LSNSURLHook.m in Sources */,
				D16FEA4B23078C63006E67D5 /* NSData+Matcheable.m in Sources */,
				D16FEA3D23078C63006E67D5 /* LSStubResponse.m in Sources */,
				D12E0C501C47F23500AC98AD /* ImageCacheTests.swift in Sources */,
				4BA3BF1E228BCDD100909201 /* DataReceivingSideEffectTests.swift in Sources */,
			);
			runOnlyForDeploymentPostprocessing = 0;
		};
/* End PBXSourcesBuildPhase section */

/* Begin PBXTargetDependency section */
		D1ED2D421AD2D09F00CFC3EB /* PBXTargetDependency */ = {
			isa = PBXTargetDependency;
			target = D1ED2D341AD2D09F00CFC3EB /* Kingfisher */;
			targetProxy = D1ED2D411AD2D09F00CFC3EB /* PBXContainerItemProxy */;
		};
/* End PBXTargetDependency section */

/* Begin XCBuildConfiguration section */
		D1ED2D281AD2CFA600CFC3EB /* Debug */ = {
			isa = XCBuildConfiguration;
			buildSettings = {
				ALWAYS_SEARCH_USER_PATHS = NO;
				CLANG_ANALYZER_LOCALIZABILITY_NONLOCALIZED = YES;
				CLANG_CXX_LANGUAGE_STANDARD = "gnu++0x";
				CLANG_CXX_LIBRARY = "libc++";
				CLANG_ENABLE_OBJC_ARC = YES;
				CLANG_WARN_BLOCK_CAPTURE_AUTORELEASING = YES;
				CLANG_WARN_BOOL_CONVERSION = YES;
				CLANG_WARN_COMMA = YES;
				CLANG_WARN_CONSTANT_CONVERSION = YES;
				CLANG_WARN_DEPRECATED_OBJC_IMPLEMENTATIONS = YES;
				CLANG_WARN_DIRECT_OBJC_ISA_USAGE = YES_ERROR;
				CLANG_WARN_EMPTY_BODY = YES;
				CLANG_WARN_ENUM_CONVERSION = YES;
				CLANG_WARN_INFINITE_RECURSION = YES;
				CLANG_WARN_INT_CONVERSION = YES;
				CLANG_WARN_NON_LITERAL_NULL_CONVERSION = YES;
				CLANG_WARN_OBJC_IMPLICIT_RETAIN_SELF = YES;
				CLANG_WARN_OBJC_LITERAL_CONVERSION = YES;
				CLANG_WARN_OBJC_ROOT_CLASS = YES_ERROR;
				CLANG_WARN_QUOTED_INCLUDE_IN_FRAMEWORK_HEADER = YES;
				CLANG_WARN_RANGE_LOOP_ANALYSIS = YES;
				CLANG_WARN_STRICT_PROTOTYPES = YES;
				CLANG_WARN_SUSPICIOUS_MOVE = YES;
				CLANG_WARN_UNREACHABLE_CODE = YES;
				CLANG_WARN__DUPLICATE_METHOD_MATCH = YES;
				COPY_PHASE_STRIP = NO;
				DEBUG_INFORMATION_FORMAT = dwarf;
				ENABLE_STRICT_OBJC_MSGSEND = YES;
				ENABLE_TESTABILITY = YES;
				GCC_C_LANGUAGE_STANDARD = gnu99;
				GCC_DYNAMIC_NO_PIC = NO;
				GCC_NO_COMMON_BLOCKS = YES;
				GCC_OPTIMIZATION_LEVEL = 0;
				GCC_PREPROCESSOR_DEFINITIONS = (
					"DEBUG=1",
					"$(inherited)",
				);
				GCC_SYMBOLS_PRIVATE_EXTERN = NO;
				GCC_WARN_64_TO_32_BIT_CONVERSION = YES;
				GCC_WARN_ABOUT_RETURN_TYPE = YES_ERROR;
				GCC_WARN_UNDECLARED_SELECTOR = YES;
				GCC_WARN_UNINITIALIZED_AUTOS = YES_AGGRESSIVE;
				GCC_WARN_UNUSED_FUNCTION = YES;
				GCC_WARN_UNUSED_VARIABLE = YES;
<<<<<<< HEAD
				IPHONEOS_DEPLOYMENT_TARGET = 12.0;
				LD_DYLIB_INSTALL_NAME = "@rpath";
				MACOSX_DEPLOYMENT_TARGET = 10.14;
=======
				IPHONEOS_DEPLOYMENT_TARGET = 10.0;
				LD_DYLIB_INSTALL_NAME = "@rpath";
				MACOSX_DEPLOYMENT_TARGET = 10.12;
>>>>>>> f884a4f8
				ONLY_ACTIVE_ARCH = YES;
				PRODUCT_BUNDLE_PACKAGE_TYPE = BNDL;
				SDKROOT = "";
				SUPPORTED_PLATFORMS = "watchsimulator iphonesimulator appletvsimulator watchos appletvos iphoneos macosx";
				SWIFT_INSTALL_OBJC_HEADER = NO;
				SWIFT_OPTIMIZATION_LEVEL = "-Onone";
				SWIFT_VERSION = 5.0;
				TARGETED_DEVICE_FAMILY = "1,2,3,4";
<<<<<<< HEAD
				TVOS_DEPLOYMENT_TARGET = 12.0;
				WATCHOS_DEPLOYMENT_TARGET = 5.0;
=======
				TVOS_DEPLOYMENT_TARGET = 10.0;
				WATCHOS_DEPLOYMENT_TARGET = 3.0;
>>>>>>> f884a4f8
			};
			name = Debug;
		};
		D1ED2D291AD2CFA600CFC3EB /* Release */ = {
			isa = XCBuildConfiguration;
			buildSettings = {
				ALWAYS_SEARCH_USER_PATHS = NO;
				CLANG_ANALYZER_LOCALIZABILITY_NONLOCALIZED = YES;
				CLANG_CXX_LANGUAGE_STANDARD = "gnu++0x";
				CLANG_CXX_LIBRARY = "libc++";
				CLANG_ENABLE_OBJC_ARC = YES;
				CLANG_WARN_BLOCK_CAPTURE_AUTORELEASING = YES;
				CLANG_WARN_BOOL_CONVERSION = YES;
				CLANG_WARN_COMMA = YES;
				CLANG_WARN_CONSTANT_CONVERSION = YES;
				CLANG_WARN_DEPRECATED_OBJC_IMPLEMENTATIONS = YES;
				CLANG_WARN_DIRECT_OBJC_ISA_USAGE = YES_ERROR;
				CLANG_WARN_EMPTY_BODY = YES;
				CLANG_WARN_ENUM_CONVERSION = YES;
				CLANG_WARN_INFINITE_RECURSION = YES;
				CLANG_WARN_INT_CONVERSION = YES;
				CLANG_WARN_NON_LITERAL_NULL_CONVERSION = YES;
				CLANG_WARN_OBJC_IMPLICIT_RETAIN_SELF = YES;
				CLANG_WARN_OBJC_LITERAL_CONVERSION = YES;
				CLANG_WARN_OBJC_ROOT_CLASS = YES_ERROR;
				CLANG_WARN_QUOTED_INCLUDE_IN_FRAMEWORK_HEADER = YES;
				CLANG_WARN_RANGE_LOOP_ANALYSIS = YES;
				CLANG_WARN_STRICT_PROTOTYPES = YES;
				CLANG_WARN_SUSPICIOUS_MOVE = YES;
				CLANG_WARN_UNREACHABLE_CODE = YES;
				CLANG_WARN__DUPLICATE_METHOD_MATCH = YES;
				COPY_PHASE_STRIP = NO;
				DEBUG_INFORMATION_FORMAT = "dwarf-with-dsym";
				ENABLE_NS_ASSERTIONS = NO;
				ENABLE_STRICT_OBJC_MSGSEND = YES;
				GCC_C_LANGUAGE_STANDARD = gnu99;
				GCC_NO_COMMON_BLOCKS = YES;
				GCC_WARN_64_TO_32_BIT_CONVERSION = YES;
				GCC_WARN_ABOUT_RETURN_TYPE = YES_ERROR;
				GCC_WARN_UNDECLARED_SELECTOR = YES;
				GCC_WARN_UNINITIALIZED_AUTOS = YES_AGGRESSIVE;
				GCC_WARN_UNUSED_FUNCTION = YES;
				GCC_WARN_UNUSED_VARIABLE = YES;
<<<<<<< HEAD
				IPHONEOS_DEPLOYMENT_TARGET = 12.0;
				LD_DYLIB_INSTALL_NAME = "@rpath";
				MACOSX_DEPLOYMENT_TARGET = 10.14;
=======
				IPHONEOS_DEPLOYMENT_TARGET = 10.0;
				LD_DYLIB_INSTALL_NAME = "@rpath";
				MACOSX_DEPLOYMENT_TARGET = 10.12;
>>>>>>> f884a4f8
				PRODUCT_BUNDLE_PACKAGE_TYPE = BNDL;
				SDKROOT = "";
				SUPPORTED_PLATFORMS = "watchsimulator iphonesimulator appletvsimulator watchos appletvos iphoneos macosx";
				SWIFT_INSTALL_OBJC_HEADER = NO;
				SWIFT_OPTIMIZATION_LEVEL = "-Owholemodule";
				SWIFT_VERSION = 5.0;
				TARGETED_DEVICE_FAMILY = "1,2,3,4";
<<<<<<< HEAD
				TVOS_DEPLOYMENT_TARGET = 12.0;
				WATCHOS_DEPLOYMENT_TARGET = 5.0;
=======
				TVOS_DEPLOYMENT_TARGET = 10.0;
				WATCHOS_DEPLOYMENT_TARGET = 3.0;
>>>>>>> f884a4f8
			};
			name = Release;
		};
		D1ED2D4F1AD2D09F00CFC3EB /* Debug */ = {
			isa = XCBuildConfiguration;
			buildSettings = {
				APPLICATION_EXTENSION_API_ONLY = YES;
				CLANG_ANALYZER_NONNULL = YES;
				CLANG_WARN_ASSIGN_ENUM = YES;
				CLANG_WARN_CXX0X_EXTENSIONS = YES;
				CLANG_WARN_DOCUMENTATION_COMMENTS = YES;
				CLANG_WARN_IMPLICIT_SIGN_CONVERSION = YES;
				CLANG_WARN_OBJC_EXPLICIT_OWNERSHIP_TYPE = YES;
				CLANG_WARN_OBJC_IMPLICIT_ATOMIC_PROPERTIES = YES;
				CLANG_WARN_OBJC_IMPLICIT_RETAIN_SELF = YES;
				CLANG_WARN_OBJC_MISSING_PROPERTY_SYNTHESIS = YES;
				CLANG_WARN_OBJC_REPEATED_USE_OF_WEAK = YES;
				CLANG_WARN_SUSPICIOUS_IMPLICIT_CONVERSION = YES;
				CLANG_WARN_UNREACHABLE_CODE = YES_AGGRESSIVE;
				CLANG_WARN__EXIT_TIME_DESTRUCTORS = YES;
<<<<<<< HEAD
				CURRENT_PROJECT_VERSION = 2562;
				DYLIB_COMPATIBILITY_VERSION = 1;
				DYLIB_CURRENT_VERSION = 2562;
				DYLIB_INSTALL_NAME_BASE = "@rpath";
=======
				CURRENT_PROJECT_VERSION = 2225;
				DYLIB_COMPATIBILITY_VERSION = 1;
				DYLIB_CURRENT_VERSION = 2225;
				DYLIB_INSTALL_NAME_BASE = "@rpath";
				FRAMEWORK_SEARCH_PATHS = (
					"$(inherited)",
					"$(PROJECT_DIR)/Carthage/Build/iOS",
				);
>>>>>>> f884a4f8
				GCC_TREAT_IMPLICIT_FUNCTION_DECLARATIONS_AS_ERRORS = YES;
				GCC_TREAT_INCOMPATIBLE_POINTER_TYPE_WARNINGS_AS_ERRORS = YES;
				GCC_WARN_ABOUT_MISSING_FIELD_INITIALIZERS = YES;
				GCC_WARN_ABOUT_MISSING_NEWLINE = YES;
				GCC_WARN_ABOUT_MISSING_PROTOTYPES = YES;
				GCC_WARN_FOUR_CHARACTER_CONSTANTS = YES;
				GCC_WARN_HIDDEN_VIRTUAL_FUNCTIONS = YES;
				GCC_WARN_INITIALIZER_NOT_FULLY_BRACKETED = YES;
				GCC_WARN_NON_VIRTUAL_DESTRUCTOR = YES;
				GCC_WARN_SIGN_COMPARE = YES;
				GCC_WARN_STRICT_SELECTOR_MATCH = YES;
				GCC_WARN_UNKNOWN_PRAGMAS = YES;
				GCC_WARN_UNUSED_LABEL = YES;
				GCC_WARN_UNUSED_PARAMETER = YES;
				INFOPLIST_FILE = Sources/Info.plist;
				LD_DYLIB_INSTALL_NAME = "$(DYLIB_INSTALL_NAME_BASE:standardizepath)/$(EXECUTABLE_PATH)";
				LD_RUNPATH_SEARCH_PATHS = "$(inherited) @executable_path/Frameworks @loader_path/Frameworks";
				OTHER_SWIFT_FLAGS = "-Xfrontend -warn-long-expression-type-checking=150";
				PRODUCT_BUNDLE_IDENTIFIER = "com.onevcat.$(PRODUCT_NAME:rfc1034identifier)";
				PRODUCT_BUNDLE_PACKAGE_TYPE = FMWK;
				PRODUCT_NAME = Kingfisher;
				SKIP_INSTALL = YES;
				SWIFT_ACTIVE_COMPILATION_CONDITIONS = DEBUG;
				SWIFT_OPTIMIZATION_LEVEL = "-Onone";
				VERSIONING_SYSTEM = "apple-generic";
			};
			name = Debug;
		};
		D1ED2D501AD2D09F00CFC3EB /* Release */ = {
			isa = XCBuildConfiguration;
			buildSettings = {
				APPLICATION_EXTENSION_API_ONLY = YES;
				CLANG_ANALYZER_NONNULL = YES;
				CLANG_WARN_ASSIGN_ENUM = YES;
				CLANG_WARN_CXX0X_EXTENSIONS = YES;
				CLANG_WARN_DOCUMENTATION_COMMENTS = YES;
				CLANG_WARN_IMPLICIT_SIGN_CONVERSION = YES;
				CLANG_WARN_OBJC_EXPLICIT_OWNERSHIP_TYPE = YES;
				CLANG_WARN_OBJC_IMPLICIT_ATOMIC_PROPERTIES = YES;
				CLANG_WARN_OBJC_IMPLICIT_RETAIN_SELF = YES;
				CLANG_WARN_OBJC_MISSING_PROPERTY_SYNTHESIS = YES;
				CLANG_WARN_OBJC_REPEATED_USE_OF_WEAK = YES;
				CLANG_WARN_SUSPICIOUS_IMPLICIT_CONVERSION = YES;
				CLANG_WARN_UNREACHABLE_CODE = YES_AGGRESSIVE;
				CLANG_WARN__EXIT_TIME_DESTRUCTORS = YES;
<<<<<<< HEAD
				CURRENT_PROJECT_VERSION = 2562;
				DYLIB_COMPATIBILITY_VERSION = 1;
				DYLIB_CURRENT_VERSION = 2562;
				DYLIB_INSTALL_NAME_BASE = "@rpath";
=======
				CURRENT_PROJECT_VERSION = 2225;
				DYLIB_COMPATIBILITY_VERSION = 1;
				DYLIB_CURRENT_VERSION = 2225;
				DYLIB_INSTALL_NAME_BASE = "@rpath";
				FRAMEWORK_SEARCH_PATHS = (
					"$(inherited)",
					"$(PROJECT_DIR)/Carthage/Build/iOS",
				);
>>>>>>> f884a4f8
				GCC_TREAT_IMPLICIT_FUNCTION_DECLARATIONS_AS_ERRORS = YES;
				GCC_TREAT_INCOMPATIBLE_POINTER_TYPE_WARNINGS_AS_ERRORS = YES;
				GCC_WARN_ABOUT_MISSING_FIELD_INITIALIZERS = YES;
				GCC_WARN_ABOUT_MISSING_NEWLINE = YES;
				GCC_WARN_ABOUT_MISSING_PROTOTYPES = YES;
				GCC_WARN_FOUR_CHARACTER_CONSTANTS = YES;
				GCC_WARN_HIDDEN_VIRTUAL_FUNCTIONS = YES;
				GCC_WARN_INITIALIZER_NOT_FULLY_BRACKETED = YES;
				GCC_WARN_NON_VIRTUAL_DESTRUCTOR = YES;
				GCC_WARN_SIGN_COMPARE = YES;
				GCC_WARN_STRICT_SELECTOR_MATCH = YES;
				GCC_WARN_UNKNOWN_PRAGMAS = YES;
				GCC_WARN_UNUSED_LABEL = YES;
				GCC_WARN_UNUSED_PARAMETER = YES;
				INFOPLIST_FILE = Sources/Info.plist;
				LD_DYLIB_INSTALL_NAME = "$(DYLIB_INSTALL_NAME_BASE:standardizepath)/$(EXECUTABLE_PATH)";
				LD_RUNPATH_SEARCH_PATHS = "$(inherited) @executable_path/Frameworks @loader_path/Frameworks";
				OTHER_SWIFT_FLAGS = "";
				PRODUCT_BUNDLE_IDENTIFIER = "com.onevcat.$(PRODUCT_NAME:rfc1034identifier)";
				PRODUCT_BUNDLE_PACKAGE_TYPE = FMWK;
				PRODUCT_NAME = Kingfisher;
				SKIP_INSTALL = YES;
				SWIFT_OPTIMIZATION_LEVEL = "-Owholemodule";
				VERSIONING_SYSTEM = "apple-generic";
			};
			name = Release;
		};
		D1ED2D531AD2D09F00CFC3EB /* Debug */ = {
			isa = XCBuildConfiguration;
			buildSettings = {
				CLANG_ENABLE_MODULES = YES;
				"CODE_SIGN_IDENTITY[sdk=iphoneos*]" = "";
				GCC_PREPROCESSOR_DEFINITIONS = (
					"DEBUG=1",
					"$(inherited)",
				);
				INFOPLIST_FILE = Tests/KingfisherTests/Info.plist;
				LD_RUNPATH_SEARCH_PATHS = "$(inherited) @executable_path/../Frameworks @loader_path/../Frameworks @executable_path/Frameworks @loader_path/Frameworks";
				PRODUCT_BUNDLE_IDENTIFIER = "com.onevcat.$(PRODUCT_NAME:rfc1034identifier)";
				PRODUCT_NAME = "$(TARGET_NAME)";
				SUPPORTED_PLATFORMS = "macosx iphoneos iphonesimulator appletvos appletvsimulator watchos watchsimulator";
				SWIFT_OBJC_BRIDGING_HEADER = "Tests/KingfisherTests/KingfisherTests-Bridging-Header.h";
				SWIFT_OPTIMIZATION_LEVEL = "-Onone";
				TARGETED_DEVICE_FAMILY = "1,2,3,4";
			};
			name = Debug;
		};
		D1ED2D541AD2D09F00CFC3EB /* Release */ = {
			isa = XCBuildConfiguration;
			buildSettings = {
				CLANG_ENABLE_MODULES = YES;
				"CODE_SIGN_IDENTITY[sdk=iphoneos*]" = "";
				INFOPLIST_FILE = Tests/KingfisherTests/Info.plist;
				LD_RUNPATH_SEARCH_PATHS = "$(inherited) @executable_path/../Frameworks @loader_path/../Frameworks @executable_path/Frameworks @loader_path/Frameworks";
				PRODUCT_BUNDLE_IDENTIFIER = "com.onevcat.$(PRODUCT_NAME:rfc1034identifier)";
				PRODUCT_NAME = "$(TARGET_NAME)";
				SUPPORTED_PLATFORMS = "macosx iphoneos iphonesimulator appletvos appletvsimulator watchos watchsimulator";
				SWIFT_OBJC_BRIDGING_HEADER = "Tests/KingfisherTests/KingfisherTests-Bridging-Header.h";
				SWIFT_OPTIMIZATION_LEVEL = "-Owholemodule";
				TARGETED_DEVICE_FAMILY = "1,2,3,4";
			};
			name = Release;
		};
/* End XCBuildConfiguration section */

/* Begin XCConfigurationList section */
		D1ED2D061AD2CFA600CFC3EB /* Build configuration list for PBXProject "Kingfisher" */ = {
			isa = XCConfigurationList;
			buildConfigurations = (
				D1ED2D281AD2CFA600CFC3EB /* Debug */,
				D1ED2D291AD2CFA600CFC3EB /* Release */,
			);
			defaultConfigurationIsVisible = 0;
			defaultConfigurationName = Release;
		};
		D1ED2D4E1AD2D09F00CFC3EB /* Build configuration list for PBXNativeTarget "Kingfisher" */ = {
			isa = XCConfigurationList;
			buildConfigurations = (
				D1ED2D4F1AD2D09F00CFC3EB /* Debug */,
				D1ED2D501AD2D09F00CFC3EB /* Release */,
			);
			defaultConfigurationIsVisible = 0;
			defaultConfigurationName = Release;
		};
		D1ED2D521AD2D09F00CFC3EB /* Build configuration list for PBXNativeTarget "KingfisherTests" */ = {
			isa = XCConfigurationList;
			buildConfigurations = (
				D1ED2D531AD2D09F00CFC3EB /* Debug */,
				D1ED2D541AD2D09F00CFC3EB /* Release */,
			);
			defaultConfigurationIsVisible = 0;
			defaultConfigurationName = Release;
		};
/* End XCConfigurationList section */
	};
	rootObject = D1ED2D031AD2CFA600CFC3EB /* Project object */;
}<|MERGE_RESOLUTION|>--- conflicted
+++ resolved
@@ -7,23 +7,16 @@
 	objects = {
 
 /* Begin PBXBuildFile section */
-<<<<<<< HEAD
 		07292245263B02F00089E810 /* KFAnimatedImage.swift in Sources */ = {isa = PBXBuildFile; fileRef = 07292244263B02F00089E810 /* KFAnimatedImage.swift */; };
 		22FDCE0E2700078B0044D11E /* CPListItem+Kingfisher.swift in Sources */ = {isa = PBXBuildFile; fileRef = 22FDCE0D2700078B0044D11E /* CPListItem+Kingfisher.swift */; };
-=======
->>>>>>> f884a4f8
 		4B10480D216F157000300C61 /* ImageDataProcessor.swift in Sources */ = {isa = PBXBuildFile; fileRef = 4B10480C216F157000300C61 /* ImageDataProcessor.swift */; };
 		4B46CC5F217449C600D90C4A /* MemoryStorage.swift in Sources */ = {isa = PBXBuildFile; fileRef = 4B46CC5E217449C600D90C4A /* MemoryStorage.swift */; };
 		4B46CC64217449E000D90C4A /* Storage.swift in Sources */ = {isa = PBXBuildFile; fileRef = 4B46CC63217449E000D90C4A /* Storage.swift */; };
 		4B46CC6921744AC500D90C4A /* DiskStorage.swift in Sources */ = {isa = PBXBuildFile; fileRef = 4B46CC6821744AC500D90C4A /* DiskStorage.swift */; };
-		4B8351C8217066580081EED8 /* StubHelpers.swift in Sources */ = {isa = PBXBuildFile; fileRef = 4B8351C7217066580081EED8 /* StubHelpers.swift */; };
 		4B8351CC217084660081EED8 /* Runtime.swift in Sources */ = {isa = PBXBuildFile; fileRef = 4B8351CB217084660081EED8 /* Runtime.swift */; };
-<<<<<<< HEAD
 		4B88CEB02646C056009EBB41 /* KFImageProtocol.swift in Sources */ = {isa = PBXBuildFile; fileRef = 4B88CEAF2646C056009EBB41 /* KFImageProtocol.swift */; };
 		4B88CEB22646C653009EBB41 /* KFImageRenderer.swift in Sources */ = {isa = PBXBuildFile; fileRef = 4B88CEB12646C653009EBB41 /* KFImageRenderer.swift */; };
 		4B88CEB42646D0BF009EBB41 /* ImageContext.swift in Sources */ = {isa = PBXBuildFile; fileRef = 4B88CEB32646D0BF009EBB41 /* ImageContext.swift */; };
-=======
->>>>>>> f884a4f8
 		4B8E2917216F3F7F0095FAD1 /* ImageDownloaderDelegate.swift in Sources */ = {isa = PBXBuildFile; fileRef = 4B8E2916216F3F7F0095FAD1 /* ImageDownloaderDelegate.swift */; };
 		4B8E291C216F40AA0095FAD1 /* AuthenticationChallengeResponsable.swift in Sources */ = {isa = PBXBuildFile; fileRef = 4B8E291B216F40AA0095FAD1 /* AuthenticationChallengeResponsable.swift */; };
 		4BA3BF1E228BCDD100909201 /* DataReceivingSideEffectTests.swift in Sources */ = {isa = PBXBuildFile; fileRef = 4BA3BF1D228BCDD100909201 /* DataReceivingSideEffectTests.swift */; };
@@ -33,15 +26,8 @@
 		4BD821672189FD330084CC21 /* SessionDataTask.swift in Sources */ = {isa = PBXBuildFile; fileRef = 4BD821662189FD330084CC21 /* SessionDataTask.swift */; };
 		4BE688F722FD513100B11168 /* NSButton+Kingfisher.swift in Sources */ = {isa = PBXBuildFile; fileRef = D12AB6AD215D2BB50013BA68 /* NSButton+Kingfisher.swift */; };
 		4BE688F822FD513700B11168 /* WKInterfaceImage+Kingfisher.swift in Sources */ = {isa = PBXBuildFile; fileRef = D12AB6AF215D2BB50013BA68 /* WKInterfaceImage+Kingfisher.swift */; };
-<<<<<<< HEAD
+		6FDA5D882994E69E00F9E9B1 /* StubHelpers.swift in Sources */ = {isa = PBXBuildFile; fileRef = 6FDA5D872994E69E00F9E9B1 /* StubHelpers.swift */; };
 		76FB4FD2262D773E006D15F8 /* GraphicsContext.swift in Sources */ = {isa = PBXBuildFile; fileRef = 76FB4FD1262D773E006D15F8 /* GraphicsContext.swift */; };
-=======
-		82054D0E261DB611007357BB /* LottieImageView.swift in Sources */ = {isa = PBXBuildFile; fileRef = 82054D0D261DB611007357BB /* LottieImageView.swift */; };
-		82054D17261DCC9E007357BB /* librlottie.framework in Frameworks */ = {isa = PBXBuildFile; fileRef = 82054D15261DCC98007357BB /* librlottie.framework */; };
-		82054D1E261DD4CD007357BB /* LottieImageView+Animator.swift in Sources */ = {isa = PBXBuildFile; fileRef = 82054D1D261DD4CD007357BB /* LottieImageView+Animator.swift */; };
-		82054E17261EE933007357BB /* LottieImageView+AnimatedFrame.swift in Sources */ = {isa = PBXBuildFile; fileRef = 82054E16261EE933007357BB /* LottieImageView+AnimatedFrame.swift */; };
-		82C0B70A2626D0A300CCF229 /* LottieImageViewDelegate.swift in Sources */ = {isa = PBXBuildFile; fileRef = 82C0B7092626D0A300CCF229 /* LottieImageViewDelegate.swift */; };
->>>>>>> f884a4f8
 		C9286407228584EB00257182 /* ImageProgressive.swift in Sources */ = {isa = PBXBuildFile; fileRef = C9286406228584EB00257182 /* ImageProgressive.swift */; };
 		D1132C9725919F69003E528D /* KFOptionsSetter.swift in Sources */ = {isa = PBXBuildFile; fileRef = D1132C9625919F69003E528D /* KFOptionsSetter.swift */; };
 		D11D9B72245FA6F700C5A0AE /* RetryStrategy.swift in Sources */ = {isa = PBXBuildFile; fileRef = D11D9B71245FA6F700C5A0AE /* RetryStrategy.swift */; };
@@ -146,27 +132,19 @@
 /* End PBXContainerItemProxy section */
 
 /* Begin PBXFileReference section */
-<<<<<<< HEAD
 		07292244263B02F00089E810 /* KFAnimatedImage.swift */ = {isa = PBXFileReference; lastKnownFileType = sourcecode.swift; path = KFAnimatedImage.swift; sourceTree = "<group>"; };
 		185218B51CC07F8300BD58DE /* NSButtonExtensionTests.swift */ = {isa = PBXFileReference; fileEncoding = 4; lastKnownFileType = sourcecode.swift; path = NSButtonExtensionTests.swift; sourceTree = "<group>"; };
 		22FDCE0D2700078B0044D11E /* CPListItem+Kingfisher.swift */ = {isa = PBXFileReference; lastKnownFileType = sourcecode.swift; path = "CPListItem+Kingfisher.swift"; sourceTree = "<group>"; };
-=======
-		185218B51CC07F8300BD58DE /* NSButtonExtensionTests.swift */ = {isa = PBXFileReference; fileEncoding = 4; lastKnownFileType = sourcecode.swift; path = NSButtonExtensionTests.swift; sourceTree = "<group>"; };
->>>>>>> f884a4f8
 		4B10480C216F157000300C61 /* ImageDataProcessor.swift */ = {isa = PBXFileReference; lastKnownFileType = sourcecode.swift; path = ImageDataProcessor.swift; sourceTree = "<group>"; };
 		4B164ACE1B8D554200768EC6 /* CFNetwork.framework */ = {isa = PBXFileReference; lastKnownFileType = wrapper.framework; name = CFNetwork.framework; path = System/Library/Frameworks/CFNetwork.framework; sourceTree = SDKROOT; };
 		4B3E714D1B01FEB200F5AAED /* WatchKit.framework */ = {isa = PBXFileReference; lastKnownFileType = wrapper.framework; name = WatchKit.framework; path = System/Library/Frameworks/WatchKit.framework; sourceTree = SDKROOT; };
 		4B46CC5E217449C600D90C4A /* MemoryStorage.swift */ = {isa = PBXFileReference; lastKnownFileType = sourcecode.swift; path = MemoryStorage.swift; sourceTree = "<group>"; };
 		4B46CC63217449E000D90C4A /* Storage.swift */ = {isa = PBXFileReference; lastKnownFileType = sourcecode.swift; path = Storage.swift; sourceTree = "<group>"; };
 		4B46CC6821744AC500D90C4A /* DiskStorage.swift */ = {isa = PBXFileReference; lastKnownFileType = sourcecode.swift; path = DiskStorage.swift; sourceTree = "<group>"; };
-		4B8351C7217066580081EED8 /* StubHelpers.swift */ = {isa = PBXFileReference; lastKnownFileType = sourcecode.swift; path = StubHelpers.swift; sourceTree = "<group>"; };
 		4B8351CB217084660081EED8 /* Runtime.swift */ = {isa = PBXFileReference; lastKnownFileType = sourcecode.swift; path = Runtime.swift; sourceTree = "<group>"; };
-<<<<<<< HEAD
 		4B88CEAF2646C056009EBB41 /* KFImageProtocol.swift */ = {isa = PBXFileReference; lastKnownFileType = sourcecode.swift; path = KFImageProtocol.swift; sourceTree = "<group>"; };
 		4B88CEB12646C653009EBB41 /* KFImageRenderer.swift */ = {isa = PBXFileReference; lastKnownFileType = sourcecode.swift; path = KFImageRenderer.swift; sourceTree = "<group>"; };
 		4B88CEB32646D0BF009EBB41 /* ImageContext.swift */ = {isa = PBXFileReference; lastKnownFileType = sourcecode.swift; path = ImageContext.swift; sourceTree = "<group>"; };
-=======
->>>>>>> f884a4f8
 		4B8E2916216F3F7F0095FAD1 /* ImageDownloaderDelegate.swift */ = {isa = PBXFileReference; lastKnownFileType = sourcecode.swift; path = ImageDownloaderDelegate.swift; sourceTree = "<group>"; };
 		4B8E291B216F40AA0095FAD1 /* AuthenticationChallengeResponsable.swift */ = {isa = PBXFileReference; lastKnownFileType = sourcecode.swift; path = AuthenticationChallengeResponsable.swift; sourceTree = "<group>"; };
 		4BA3BF1D228BCDD100909201 /* DataReceivingSideEffectTests.swift */ = {isa = PBXFileReference; lastKnownFileType = sourcecode.swift; path = DataReceivingSideEffectTests.swift; sourceTree = "<group>"; };
@@ -174,15 +152,8 @@
 		4BCFF7A9219932390055AAC4 /* DiskStorageTests.swift */ = {isa = PBXFileReference; lastKnownFileType = sourcecode.swift; path = DiskStorageTests.swift; sourceTree = "<group>"; };
 		4BD821612189FC0C0084CC21 /* SessionDelegate.swift */ = {isa = PBXFileReference; lastKnownFileType = sourcecode.swift; path = SessionDelegate.swift; sourceTree = "<group>"; };
 		4BD821662189FD330084CC21 /* SessionDataTask.swift */ = {isa = PBXFileReference; lastKnownFileType = sourcecode.swift; path = SessionDataTask.swift; sourceTree = "<group>"; };
-<<<<<<< HEAD
+		6FDA5D872994E69E00F9E9B1 /* StubHelpers.swift */ = {isa = PBXFileReference; lastKnownFileType = sourcecode.swift; path = StubHelpers.swift; sourceTree = "<group>"; };
 		76FB4FD1262D773E006D15F8 /* GraphicsContext.swift */ = {isa = PBXFileReference; lastKnownFileType = sourcecode.swift; path = GraphicsContext.swift; sourceTree = "<group>"; };
-=======
-		82054D0D261DB611007357BB /* LottieImageView.swift */ = {isa = PBXFileReference; lastKnownFileType = sourcecode.swift; path = LottieImageView.swift; sourceTree = "<group>"; };
-		82054D15261DCC98007357BB /* librlottie.framework */ = {isa = PBXFileReference; lastKnownFileType = wrapper.framework; name = librlottie.framework; path = Carthage/Build/iOS/librlottie.framework; sourceTree = "<group>"; };
-		82054D1D261DD4CD007357BB /* LottieImageView+Animator.swift */ = {isa = PBXFileReference; lastKnownFileType = sourcecode.swift; path = "LottieImageView+Animator.swift"; sourceTree = "<group>"; };
-		82054E16261EE933007357BB /* LottieImageView+AnimatedFrame.swift */ = {isa = PBXFileReference; lastKnownFileType = sourcecode.swift; path = "LottieImageView+AnimatedFrame.swift"; sourceTree = "<group>"; };
-		82C0B7092626D0A300CCF229 /* LottieImageViewDelegate.swift */ = {isa = PBXFileReference; lastKnownFileType = sourcecode.swift; path = LottieImageViewDelegate.swift; sourceTree = "<group>"; };
->>>>>>> f884a4f8
 		C9286406228584EB00257182 /* ImageProgressive.swift */ = {isa = PBXFileReference; lastKnownFileType = sourcecode.swift; path = ImageProgressive.swift; sourceTree = "<group>"; };
 		C959EEE7228940FE00467A10 /* QuartzCore.framework */ = {isa = PBXFileReference; lastKnownFileType = wrapper.framework; name = QuartzCore.framework; path = System/Library/Frameworks/QuartzCore.framework; sourceTree = SDKROOT; };
 		D1132C9625919F69003E528D /* KFOptionsSetter.swift */ = {isa = PBXFileReference; lastKnownFileType = sourcecode.swift; path = KFOptionsSetter.swift; sourceTree = "<group>"; };
@@ -317,10 +288,6 @@
 			isa = PBXFrameworksBuildPhase;
 			buildActionMask = 2147483647;
 			files = (
-<<<<<<< HEAD
-=======
-				82054D17261DCC9E007357BB /* librlottie.framework in Frameworks */,
->>>>>>> f884a4f8
 			);
 			runOnlyForDeploymentPostprocessing = 0;
 		};
@@ -338,25 +305,11 @@
 		4B8351C6217066400081EED8 /* Utils */ = {
 			isa = PBXGroup;
 			children = (
-				4B8351C7217066580081EED8 /* StubHelpers.swift */,
+				6FDA5D872994E69E00F9E9B1 /* StubHelpers.swift */,
 			);
 			path = Utils;
 			sourceTree = "<group>";
 		};
-<<<<<<< HEAD
-=======
-		82054D1C261DD4B2007357BB /* Lottie */ = {
-			isa = PBXGroup;
-			children = (
-				82054D0D261DB611007357BB /* LottieImageView.swift */,
-				82C0B7092626D0A300CCF229 /* LottieImageViewDelegate.swift */,
-				82054D1D261DD4CD007357BB /* LottieImageView+Animator.swift */,
-				82054E16261EE933007357BB /* LottieImageView+AnimatedFrame.swift */,
-			);
-			path = Lottie;
-			sourceTree = "<group>";
-		};
->>>>>>> f884a4f8
 		D10EC22C1C3D62E800A4211C /* Tests */ = {
 			isa = PBXGroup;
 			children = (
@@ -412,10 +365,7 @@
 				D12AB6A6215D2BB50013BA68 /* Filter.swift */,
 				D12AB6A7215D2BB50013BA68 /* Placeholder.swift */,
 				D12AB6A8215D2BB50013BA68 /* GIFAnimatedImage.swift */,
-<<<<<<< HEAD
 				76FB4FD1262D773E006D15F8 /* GraphicsContext.swift */,
-=======
->>>>>>> f884a4f8
 			);
 			path = Image;
 			sourceTree = "<group>";
@@ -429,10 +379,7 @@
 				D12AB6AE215D2BB50013BA68 /* UIButton+Kingfisher.swift */,
 				D12AB6AF215D2BB50013BA68 /* WKInterfaceImage+Kingfisher.swift */,
 				DCEB2841257E4BE100D7A610 /* TVMonogramView+Kingfisher.swift */,
-<<<<<<< HEAD
 				22FDCE0D2700078B0044D11E /* CPListItem+Kingfisher.swift */,
-=======
->>>>>>> f884a4f8
 			);
 			path = Extensions;
 			sourceTree = "<group>";
@@ -482,10 +429,6 @@
 		D12AB6BD215D2BB50013BA68 /* Views */ = {
 			isa = PBXGroup;
 			children = (
-<<<<<<< HEAD
-=======
-				82054D1C261DD4B2007357BB /* Lottie */,
->>>>>>> f884a4f8
 				D12AB6BE215D2BB50013BA68 /* Indicator.swift */,
 				D12AB6BF215D2BB50013BA68 /* AnimatedImageView.swift */,
 			);
@@ -720,17 +663,12 @@
 			isa = PBXGroup;
 			children = (
 				D1F7607523097532000C5269 /* ImageBinder.swift */,
-<<<<<<< HEAD
 				4B88CEB32646D0BF009EBB41 /* ImageContext.swift */,
 				D1F7607623097532000C5269 /* KFImage.swift */,
 				07292244263B02F00089E810 /* KFAnimatedImage.swift */,
 				4B88CEB12646C653009EBB41 /* KFImageRenderer.swift */,
 				D1889533258F7648003B73BE /* KFImageOptions.swift */,
 				4B88CEAF2646C056009EBB41 /* KFImageProtocol.swift */,
-=======
-				D1F7607623097532000C5269 /* KFImage.swift */,
-				D1889533258F7648003B73BE /* KFImageOptions.swift */,
->>>>>>> f884a4f8
 			);
 			path = SwiftUI;
 			sourceTree = "<group>";
@@ -740,7 +678,6 @@
 			children = (
 				C959EEE7228940FE00467A10 /* QuartzCore.framework */,
 				4B164ACE1B8D554200768EC6 /* CFNetwork.framework */,
-				82054D15261DCC98007357BB /* librlottie.framework */,
 				4B3E714D1B01FEB200F5AAED /* WatchKit.framework */,
 			);
 			name = Frameworks;
@@ -785,7 +722,6 @@
 				D1ED2D3D1AD2D09F00CFC3EB /* Resources */,
 			);
 			buildRules = (
-<<<<<<< HEAD
 			);
 			dependencies = (
 				D1ED2D421AD2D09F00CFC3EB /* PBXTargetDependency */,
@@ -833,55 +769,6 @@
 				D1ED2D3E1AD2D09F00CFC3EB /* KingfisherTests */,
 			);
 		};
-=======
-			);
-			dependencies = (
-				D1ED2D421AD2D09F00CFC3EB /* PBXTargetDependency */,
-			);
-			name = KingfisherTests;
-			productName = KingfisherTests;
-			productReference = D1ED2D3F1AD2D09F00CFC3EB /* KingfisherTests.xctest */;
-			productType = "com.apple.product-type.bundle.unit-test";
-		};
-/* End PBXNativeTarget section */
-
-/* Begin PBXProject section */
-		D1ED2D031AD2CFA600CFC3EB /* Project object */ = {
-			isa = PBXProject;
-			attributes = {
-				LastSwiftUpdateCheck = 0720;
-				LastUpgradeCheck = 1230;
-				ORGANIZATIONNAME = "Wei Wang";
-				TargetAttributes = {
-					D1ED2D341AD2D09F00CFC3EB = {
-						CreatedOnToolsVersion = 6.2;
-						LastSwiftMigration = 1020;
-						ProvisioningStyle = Manual;
-					};
-					D1ED2D3E1AD2D09F00CFC3EB = {
-						CreatedOnToolsVersion = 6.2;
-						LastSwiftMigration = 1020;
-					};
-				};
-			};
-			buildConfigurationList = D1ED2D061AD2CFA600CFC3EB /* Build configuration list for PBXProject "Kingfisher" */;
-			compatibilityVersion = "Xcode 3.2";
-			developmentRegion = en;
-			hasScannedForEncodings = 0;
-			knownRegions = (
-				en,
-				Base,
-			);
-			mainGroup = D1ED2D021AD2CFA600CFC3EB;
-			productRefGroup = D1ED2D0C1AD2CFA600CFC3EB /* Products */;
-			projectDirPath = "";
-			projectRoot = "";
-			targets = (
-				D1ED2D341AD2D09F00CFC3EB /* Kingfisher */,
-				D1ED2D3E1AD2D09F00CFC3EB /* KingfisherTests */,
-			);
-		};
->>>>>>> f884a4f8
 /* End PBXProject section */
 
 /* Begin PBXResourcesBuildPhase section */
@@ -906,7 +793,6 @@
 				D12AB6CC215D2BB50013BA68 /* ImageModifier.swift in Sources */,
 				D12AB718215D2BB50013BA68 /* CacheSerializer.swift in Sources */,
 				D1E56445219B16330057AAE3 /* ImageDataProvider.swift in Sources */,
-<<<<<<< HEAD
 				4B88CEB22646C653009EBB41 /* KFImageRenderer.swift in Sources */,
 				D12AB730215D2BB50013BA68 /* AnimatedImageView.swift in Sources */,
 				4B46CC64217449E000D90C4A /* Storage.swift in Sources */,
@@ -914,19 +800,12 @@
 				4B46CC6921744AC500D90C4A /* DiskStorage.swift in Sources */,
 				4B46CC5F217449C600D90C4A /* MemoryStorage.swift in Sources */,
 				4B88CEB42646D0BF009EBB41 /* ImageContext.swift in Sources */,
-=======
-				D12AB730215D2BB50013BA68 /* AnimatedImageView.swift in Sources */,
-				4B46CC64217449E000D90C4A /* Storage.swift in Sources */,
-				D12AB6E4215D2BB50013BA68 /* Placeholder.swift in Sources */,
-				82054E17261EE933007357BB /* LottieImageView+AnimatedFrame.swift in Sources */,
-				4B46CC6921744AC500D90C4A /* DiskStorage.swift in Sources */,
-				4B46CC5F217449C600D90C4A /* MemoryStorage.swift in Sources */,
->>>>>>> f884a4f8
 				D16CC3D624E02E9500F1A515 /* AVAssetImageDataProvider.swift in Sources */,
 				D1839845216E333E003927D3 /* Delegate.swift in Sources */,
 				D12AB6D8215D2BB50013BA68 /* ImageTransition.swift in Sources */,
 				D1A37BE8215D365A009B39B7 /* ExtensionHelpers.swift in Sources */,
 				C9286407228584EB00257182 /* ImageProgressive.swift in Sources */,
+				6FDA5D882994E69E00F9E9B1 /* StubHelpers.swift in Sources */,
 				D12AB6DC215D2BB50013BA68 /* ImageProcessor.swift in Sources */,
 				D12AB6D4215D2BB50013BA68 /* Image.swift in Sources */,
 				D1AEB09425890DE7008556DF /* ImageBinder.swift in Sources */,
@@ -937,10 +816,6 @@
 				D12AB704215D2BB50013BA68 /* Kingfisher.swift in Sources */,
 				D1AEB09725890DEA008556DF /* KFImage.swift in Sources */,
 				D1BA781D2174D07800C69D7B /* CallbackQueue.swift in Sources */,
-<<<<<<< HEAD
-=======
-				82C0B70A2626D0A300CCF229 /* LottieImageViewDelegate.swift in Sources */,
->>>>>>> f884a4f8
 				D12AB71C215D2BB50013BA68 /* FormatIndicatedCacheSerializer.swift in Sources */,
 				D1A37BF2215D3850009B39B7 /* SizeExtensions.swift in Sources */,
 				D12AB70C215D2BB50013BA68 /* KingfisherManager.swift in Sources */,
@@ -949,24 +824,16 @@
 				4B10480D216F157000300C61 /* ImageDataProcessor.swift in Sources */,
 				D12AB72C215D2BB50013BA68 /* Indicator.swift in Sources */,
 				D12AB6C8215D2BB50013BA68 /* ImageDownloader.swift in Sources */,
-<<<<<<< HEAD
-=======
-				82054D0E261DB611007357BB /* LottieImageView.swift in Sources */,
->>>>>>> f884a4f8
 				D11D9B72245FA6F700C5A0AE /* RetryStrategy.swift in Sources */,
 				D1A37BE3215D359F009B39B7 /* ImageFormat.swift in Sources */,
 				D12EB83C24DD8EFC00329EE1 /* NSTextAttachment+Kingfisher.swift in Sources */,
 				D1889534258F7649003B73BE /* KFImageOptions.swift in Sources */,
 				D12AB714215D2BB50013BA68 /* ImageCache.swift in Sources */,
-<<<<<<< HEAD
 				4B88CEB02646C056009EBB41 /* KFImageProtocol.swift in Sources */,
-=======
->>>>>>> f884a4f8
 				D12AB6D0215D2BB50013BA68 /* ImagePrefetcher.swift in Sources */,
 				D12AB6F4215D2BB50013BA68 /* ImageView+Kingfisher.swift in Sources */,
 				D12AB6FC215D2BB50013BA68 /* UIButton+Kingfisher.swift in Sources */,
 				D12AB6E8215D2BB50013BA68 /* GIFAnimatedImage.swift in Sources */,
-<<<<<<< HEAD
 				22FDCE0E2700078B0044D11E /* CPListItem+Kingfisher.swift in Sources */,
 				D13646742165A1A100A33652 /* Result.swift in Sources */,
 				D1A1CC9A219FAB4B00263AD8 /* Source.swift in Sources */,
@@ -977,16 +844,6 @@
 				76FB4FD2262D773E006D15F8 /* GraphicsContext.swift in Sources */,
 				D8FCF6A821C5A0E500F9ABC0 /* RedirectHandler.swift in Sources */,
 				07292245263B02F00089E810 /* KFAnimatedImage.swift in Sources */,
-=======
-				D13646742165A1A100A33652 /* Result.swift in Sources */,
-				D1A1CC9A219FAB4B00263AD8 /* Source.swift in Sources */,
-				4BD821622189FC0C0084CC21 /* SessionDelegate.swift in Sources */,
-				82054D1E261DD4CD007357BB /* LottieImageView+Animator.swift in Sources */,
-				D12AB6E0215D2BB50013BA68 /* Filter.swift in Sources */,
-				4BE688F722FD513100B11168 /* NSButton+Kingfisher.swift in Sources */,
-				D12AB6C4215D2BB50013BA68 /* Resource.swift in Sources */,
-				D8FCF6A821C5A0E500F9ABC0 /* RedirectHandler.swift in Sources */,
->>>>>>> f884a4f8
 				D1A37BDE215D34E8009B39B7 /* ImageDrawing.swift in Sources */,
 				4BD821672189FD330084CC21 /* SessionDataTask.swift in Sources */,
 				D12AB708215D2BB50013BA68 /* KingfisherError.swift in Sources */,
@@ -1038,7 +895,6 @@
 				D16FEA4823078C63006E67D5 /* LSNSURLSessionHook.m in Sources */,
 				D16FEA3E23078C63006E67D5 /* LSNocilla.m in Sources */,
 				D16FEA4D23078C63006E67D5 /* LSMatcher.m in Sources */,
-				4B8351C8217066580081EED8 /* StubHelpers.swift in Sources */,
 				D1F1F6FF24625EC600910725 /* RetryStrategyTests.swift in Sources */,
 				D1DC4B411D60996D00DFDFAA /* StringExtensionTests.swift in Sources */,
 				D1BFED95222ACC6B009330C8 /* ImageProcessorTests.swift in Sources */,
@@ -1109,15 +965,9 @@
 				GCC_WARN_UNINITIALIZED_AUTOS = YES_AGGRESSIVE;
 				GCC_WARN_UNUSED_FUNCTION = YES;
 				GCC_WARN_UNUSED_VARIABLE = YES;
-<<<<<<< HEAD
 				IPHONEOS_DEPLOYMENT_TARGET = 12.0;
 				LD_DYLIB_INSTALL_NAME = "@rpath";
 				MACOSX_DEPLOYMENT_TARGET = 10.14;
-=======
-				IPHONEOS_DEPLOYMENT_TARGET = 10.0;
-				LD_DYLIB_INSTALL_NAME = "@rpath";
-				MACOSX_DEPLOYMENT_TARGET = 10.12;
->>>>>>> f884a4f8
 				ONLY_ACTIVE_ARCH = YES;
 				PRODUCT_BUNDLE_PACKAGE_TYPE = BNDL;
 				SDKROOT = "";
@@ -1126,13 +976,8 @@
 				SWIFT_OPTIMIZATION_LEVEL = "-Onone";
 				SWIFT_VERSION = 5.0;
 				TARGETED_DEVICE_FAMILY = "1,2,3,4";
-<<<<<<< HEAD
 				TVOS_DEPLOYMENT_TARGET = 12.0;
 				WATCHOS_DEPLOYMENT_TARGET = 5.0;
-=======
-				TVOS_DEPLOYMENT_TARGET = 10.0;
-				WATCHOS_DEPLOYMENT_TARGET = 3.0;
->>>>>>> f884a4f8
 			};
 			name = Debug;
 		};
@@ -1176,15 +1021,9 @@
 				GCC_WARN_UNINITIALIZED_AUTOS = YES_AGGRESSIVE;
 				GCC_WARN_UNUSED_FUNCTION = YES;
 				GCC_WARN_UNUSED_VARIABLE = YES;
-<<<<<<< HEAD
 				IPHONEOS_DEPLOYMENT_TARGET = 12.0;
 				LD_DYLIB_INSTALL_NAME = "@rpath";
 				MACOSX_DEPLOYMENT_TARGET = 10.14;
-=======
-				IPHONEOS_DEPLOYMENT_TARGET = 10.0;
-				LD_DYLIB_INSTALL_NAME = "@rpath";
-				MACOSX_DEPLOYMENT_TARGET = 10.12;
->>>>>>> f884a4f8
 				PRODUCT_BUNDLE_PACKAGE_TYPE = BNDL;
 				SDKROOT = "";
 				SUPPORTED_PLATFORMS = "watchsimulator iphonesimulator appletvsimulator watchos appletvos iphoneos macosx";
@@ -1192,13 +1031,8 @@
 				SWIFT_OPTIMIZATION_LEVEL = "-Owholemodule";
 				SWIFT_VERSION = 5.0;
 				TARGETED_DEVICE_FAMILY = "1,2,3,4";
-<<<<<<< HEAD
 				TVOS_DEPLOYMENT_TARGET = 12.0;
 				WATCHOS_DEPLOYMENT_TARGET = 5.0;
-=======
-				TVOS_DEPLOYMENT_TARGET = 10.0;
-				WATCHOS_DEPLOYMENT_TARGET = 3.0;
->>>>>>> f884a4f8
 			};
 			name = Release;
 		};
@@ -1219,21 +1053,10 @@
 				CLANG_WARN_SUSPICIOUS_IMPLICIT_CONVERSION = YES;
 				CLANG_WARN_UNREACHABLE_CODE = YES_AGGRESSIVE;
 				CLANG_WARN__EXIT_TIME_DESTRUCTORS = YES;
-<<<<<<< HEAD
 				CURRENT_PROJECT_VERSION = 2562;
 				DYLIB_COMPATIBILITY_VERSION = 1;
 				DYLIB_CURRENT_VERSION = 2562;
 				DYLIB_INSTALL_NAME_BASE = "@rpath";
-=======
-				CURRENT_PROJECT_VERSION = 2225;
-				DYLIB_COMPATIBILITY_VERSION = 1;
-				DYLIB_CURRENT_VERSION = 2225;
-				DYLIB_INSTALL_NAME_BASE = "@rpath";
-				FRAMEWORK_SEARCH_PATHS = (
-					"$(inherited)",
-					"$(PROJECT_DIR)/Carthage/Build/iOS",
-				);
->>>>>>> f884a4f8
 				GCC_TREAT_IMPLICIT_FUNCTION_DECLARATIONS_AS_ERRORS = YES;
 				GCC_TREAT_INCOMPATIBLE_POINTER_TYPE_WARNINGS_AS_ERRORS = YES;
 				GCC_WARN_ABOUT_MISSING_FIELD_INITIALIZERS = YES;
@@ -1279,21 +1102,10 @@
 				CLANG_WARN_SUSPICIOUS_IMPLICIT_CONVERSION = YES;
 				CLANG_WARN_UNREACHABLE_CODE = YES_AGGRESSIVE;
 				CLANG_WARN__EXIT_TIME_DESTRUCTORS = YES;
-<<<<<<< HEAD
 				CURRENT_PROJECT_VERSION = 2562;
 				DYLIB_COMPATIBILITY_VERSION = 1;
 				DYLIB_CURRENT_VERSION = 2562;
 				DYLIB_INSTALL_NAME_BASE = "@rpath";
-=======
-				CURRENT_PROJECT_VERSION = 2225;
-				DYLIB_COMPATIBILITY_VERSION = 1;
-				DYLIB_CURRENT_VERSION = 2225;
-				DYLIB_INSTALL_NAME_BASE = "@rpath";
-				FRAMEWORK_SEARCH_PATHS = (
-					"$(inherited)",
-					"$(PROJECT_DIR)/Carthage/Build/iOS",
-				);
->>>>>>> f884a4f8
 				GCC_TREAT_IMPLICIT_FUNCTION_DECLARATIONS_AS_ERRORS = YES;
 				GCC_TREAT_INCOMPATIBLE_POINTER_TYPE_WARNINGS_AS_ERRORS = YES;
 				GCC_WARN_ABOUT_MISSING_FIELD_INITIALIZERS = YES;
