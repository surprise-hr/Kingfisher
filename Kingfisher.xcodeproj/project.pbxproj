// !$*UTF8*$!
{
	archiveVersion = 1;
	classes = {
	};
	objectVersion = 46;
	objects = {

/* Begin PBXBuildFile section */
		008050DF31B6F246FFC8BEA1 /* libPods-KingfisherTests-tvOS.a in Frameworks */ = {isa = PBXBuildFile; fileRef = 1446B878F6627F0B79BB366C /* libPods-KingfisherTests-tvOS.a */; };
		182FFF781CC9ACBA004B728D /* NSButton+Kingfisher.swift in Sources */ = {isa = PBXBuildFile; fileRef = 182FFF771CC9ACBA004B728D /* NSButton+Kingfisher.swift */; };
		185218B61CC07F8300BD58DE /* NSButtonExtensionTests.swift in Sources */ = {isa = PBXBuildFile; fileRef = 185218B51CC07F8300BD58DE /* NSButtonExtensionTests.swift */; };
		4B164AD01B8D556900768EC6 /* CFNetwork.framework in Frameworks */ = {isa = PBXBuildFile; fileRef = 4B164ACE1B8D554200768EC6 /* CFNetwork.framework */; };
		4B2944641C3D03980088C3E7 /* Kingfisher.framework in Frameworks */ = {isa = PBXBuildFile; fileRef = 4B2944481C3D01B20088C3E7 /* Kingfisher.framework */; };
		4B2B8E4A1D70128200FC4749 /* ImageProcessor.swift in Sources */ = {isa = PBXBuildFile; fileRef = 4B2B8E491D70128200FC4749 /* ImageProcessor.swift */; };
		4B2B8E4B1D70140F00FC4749 /* ImageProcessor.swift in Sources */ = {isa = PBXBuildFile; fileRef = 4B2B8E491D70128200FC4749 /* ImageProcessor.swift */; };
		4B2B8E4C1D70141000FC4749 /* ImageProcessor.swift in Sources */ = {isa = PBXBuildFile; fileRef = 4B2B8E491D70128200FC4749 /* ImageProcessor.swift */; };
		4B2B8E4D1D70141100FC4749 /* ImageProcessor.swift in Sources */ = {isa = PBXBuildFile; fileRef = 4B2B8E491D70128200FC4749 /* ImageProcessor.swift */; };
		4B3766841C478F940001443F /* Kingfisher.framework in Frameworks */ = {isa = PBXBuildFile; fileRef = D13F49D61BEDA67C00CE335D /* Kingfisher.framework */; };
		4B3766A01C4794460001443F /* CFNetwork.framework in Frameworks */ = {isa = PBXBuildFile; fileRef = 4B37669F1C4794460001443F /* CFNetwork.framework */; };
		4B3766A21C47944D0001443F /* CFNetwork.framework in Frameworks */ = {isa = PBXBuildFile; fileRef = 4B3766A11C47944D0001443F /* CFNetwork.framework */; };
		4B6313F41D766BEF0078E017 /* Filter.swift in Sources */ = {isa = PBXBuildFile; fileRef = 4B6313F31D766BEF0078E017 /* Filter.swift */; };
		4B6313F51D766BEF0078E017 /* Filter.swift in Sources */ = {isa = PBXBuildFile; fileRef = 4B6313F31D766BEF0078E017 /* Filter.swift */; };
		4B6313F61D766BEF0078E017 /* Filter.swift in Sources */ = {isa = PBXBuildFile; fileRef = 4B6313F31D766BEF0078E017 /* Filter.swift */; };
		4B98674F1CD1CF42003ADAC7 /* AnimatedImageView.swift in Sources */ = {isa = PBXBuildFile; fileRef = 4B98674E1CD1CF42003ADAC7 /* AnimatedImageView.swift */; };
		4B9867501CD1CF42003ADAC7 /* AnimatedImageView.swift in Sources */ = {isa = PBXBuildFile; fileRef = 4B98674E1CD1CF42003ADAC7 /* AnimatedImageView.swift */; };
		4BCCF33D1D5B02F8003387C2 /* AppDelegate.swift in Sources */ = {isa = PBXBuildFile; fileRef = 4BCCF3361D5B02F8003387C2 /* AppDelegate.swift */; };
		4BCCF33E1D5B02F8003387C2 /* Assets.xcassets in Resources */ = {isa = PBXBuildFile; fileRef = 4BCCF3371D5B02F8003387C2 /* Assets.xcassets */; };
		4BCCF33F1D5B02F8003387C2 /* Main.storyboard in Resources */ = {isa = PBXBuildFile; fileRef = 4BCCF3381D5B02F8003387C2 /* Main.storyboard */; };
		4BCCF3401D5B02F8003387C2 /* Cell.xib in Resources */ = {isa = PBXBuildFile; fileRef = 4BCCF33A1D5B02F8003387C2 /* Cell.xib */; };
		4BCCF3421D5B02F8003387C2 /* ViewController.swift in Sources */ = {isa = PBXBuildFile; fileRef = 4BCCF33C1D5B02F8003387C2 /* ViewController.swift */; };
		4BE3BD0A1D756A77000BFA17 /* kingfisher-b&w-mac.jpg in Resources */ = {isa = PBXBuildFile; fileRef = 4BE3BCC11D756A77000BFA17 /* kingfisher-b&w-mac.jpg */; };
		4BE3BD0B1D756A77000BFA17 /* kingfisher-b&w-mac.jpg in Resources */ = {isa = PBXBuildFile; fileRef = 4BE3BCC11D756A77000BFA17 /* kingfisher-b&w-mac.jpg */; };
		4BE3BD0C1D756A77000BFA17 /* kingfisher-b&w-mac.jpg in Resources */ = {isa = PBXBuildFile; fileRef = 4BE3BCC11D756A77000BFA17 /* kingfisher-b&w-mac.jpg */; };
		4BE3BD0D1D756A77000BFA17 /* kingfisher-b&w.jpg in Resources */ = {isa = PBXBuildFile; fileRef = 4BE3BCC21D756A77000BFA17 /* kingfisher-b&w.jpg */; };
		4BE3BD0E1D756A77000BFA17 /* kingfisher-b&w.jpg in Resources */ = {isa = PBXBuildFile; fileRef = 4BE3BCC21D756A77000BFA17 /* kingfisher-b&w.jpg */; };
		4BE3BD0F1D756A77000BFA17 /* kingfisher-b&w.jpg in Resources */ = {isa = PBXBuildFile; fileRef = 4BE3BCC21D756A77000BFA17 /* kingfisher-b&w.jpg */; };
		4BE3BD101D756A77000BFA17 /* onevcat-b&w-mac.jpg in Resources */ = {isa = PBXBuildFile; fileRef = 4BE3BCC31D756A77000BFA17 /* onevcat-b&w-mac.jpg */; };
		4BE3BD111D756A77000BFA17 /* onevcat-b&w-mac.jpg in Resources */ = {isa = PBXBuildFile; fileRef = 4BE3BCC31D756A77000BFA17 /* onevcat-b&w-mac.jpg */; };
		4BE3BD121D756A77000BFA17 /* onevcat-b&w-mac.jpg in Resources */ = {isa = PBXBuildFile; fileRef = 4BE3BCC31D756A77000BFA17 /* onevcat-b&w-mac.jpg */; };
		4BE3BD131D756A77000BFA17 /* onevcat-b&w.jpg in Resources */ = {isa = PBXBuildFile; fileRef = 4BE3BCC41D756A77000BFA17 /* onevcat-b&w.jpg */; };
		4BE3BD141D756A77000BFA17 /* onevcat-b&w.jpg in Resources */ = {isa = PBXBuildFile; fileRef = 4BE3BCC41D756A77000BFA17 /* onevcat-b&w.jpg */; };
		4BE3BD151D756A77000BFA17 /* onevcat-b&w.jpg in Resources */ = {isa = PBXBuildFile; fileRef = 4BE3BCC41D756A77000BFA17 /* onevcat-b&w.jpg */; };
		4BE3BD161D756A77000BFA17 /* unicorn-b&w-mac.png in Resources */ = {isa = PBXBuildFile; fileRef = 4BE3BCC51D756A77000BFA17 /* unicorn-b&w-mac.png */; };
		4BE3BD171D756A77000BFA17 /* unicorn-b&w-mac.png in Resources */ = {isa = PBXBuildFile; fileRef = 4BE3BCC51D756A77000BFA17 /* unicorn-b&w-mac.png */; };
		4BE3BD181D756A77000BFA17 /* unicorn-b&w-mac.png in Resources */ = {isa = PBXBuildFile; fileRef = 4BE3BCC51D756A77000BFA17 /* unicorn-b&w-mac.png */; };
		4BE3BD191D756A77000BFA17 /* unicorn-b&w.png in Resources */ = {isa = PBXBuildFile; fileRef = 4BE3BCC61D756A77000BFA17 /* unicorn-b&w.png */; };
		4BE3BD1A1D756A77000BFA17 /* unicorn-b&w.png in Resources */ = {isa = PBXBuildFile; fileRef = 4BE3BCC61D756A77000BFA17 /* unicorn-b&w.png */; };
		4BE3BD1B1D756A77000BFA17 /* unicorn-b&w.png in Resources */ = {isa = PBXBuildFile; fileRef = 4BE3BCC61D756A77000BFA17 /* unicorn-b&w.png */; };
		4BE3BD1C1D756A77000BFA17 /* kingfisher-blur-10-mac.jpg in Resources */ = {isa = PBXBuildFile; fileRef = 4BE3BCC81D756A77000BFA17 /* kingfisher-blur-10-mac.jpg */; };
		4BE3BD1D1D756A77000BFA17 /* kingfisher-blur-10-mac.jpg in Resources */ = {isa = PBXBuildFile; fileRef = 4BE3BCC81D756A77000BFA17 /* kingfisher-blur-10-mac.jpg */; };
		4BE3BD1E1D756A77000BFA17 /* kingfisher-blur-10-mac.jpg in Resources */ = {isa = PBXBuildFile; fileRef = 4BE3BCC81D756A77000BFA17 /* kingfisher-blur-10-mac.jpg */; };
		4BE3BD1F1D756A77000BFA17 /* kingfisher-blur-10.jpg in Resources */ = {isa = PBXBuildFile; fileRef = 4BE3BCC91D756A77000BFA17 /* kingfisher-blur-10.jpg */; };
		4BE3BD201D756A77000BFA17 /* kingfisher-blur-10.jpg in Resources */ = {isa = PBXBuildFile; fileRef = 4BE3BCC91D756A77000BFA17 /* kingfisher-blur-10.jpg */; };
		4BE3BD211D756A77000BFA17 /* kingfisher-blur-10.jpg in Resources */ = {isa = PBXBuildFile; fileRef = 4BE3BCC91D756A77000BFA17 /* kingfisher-blur-10.jpg */; };
		4BE3BD221D756A77000BFA17 /* onevcat-blur-10-mac.jpg in Resources */ = {isa = PBXBuildFile; fileRef = 4BE3BCCA1D756A77000BFA17 /* onevcat-blur-10-mac.jpg */; };
		4BE3BD231D756A77000BFA17 /* onevcat-blur-10-mac.jpg in Resources */ = {isa = PBXBuildFile; fileRef = 4BE3BCCA1D756A77000BFA17 /* onevcat-blur-10-mac.jpg */; };
		4BE3BD241D756A77000BFA17 /* onevcat-blur-10-mac.jpg in Resources */ = {isa = PBXBuildFile; fileRef = 4BE3BCCA1D756A77000BFA17 /* onevcat-blur-10-mac.jpg */; };
		4BE3BD251D756A77000BFA17 /* onevcat-blur-10.jpg in Resources */ = {isa = PBXBuildFile; fileRef = 4BE3BCCB1D756A77000BFA17 /* onevcat-blur-10.jpg */; };
		4BE3BD261D756A77000BFA17 /* onevcat-blur-10.jpg in Resources */ = {isa = PBXBuildFile; fileRef = 4BE3BCCB1D756A77000BFA17 /* onevcat-blur-10.jpg */; };
		4BE3BD271D756A77000BFA17 /* onevcat-blur-10.jpg in Resources */ = {isa = PBXBuildFile; fileRef = 4BE3BCCB1D756A77000BFA17 /* onevcat-blur-10.jpg */; };
		4BE3BD281D756A77000BFA17 /* unicorn-blur-10-mac.png in Resources */ = {isa = PBXBuildFile; fileRef = 4BE3BCCC1D756A77000BFA17 /* unicorn-blur-10-mac.png */; };
		4BE3BD291D756A77000BFA17 /* unicorn-blur-10-mac.png in Resources */ = {isa = PBXBuildFile; fileRef = 4BE3BCCC1D756A77000BFA17 /* unicorn-blur-10-mac.png */; };
		4BE3BD2A1D756A77000BFA17 /* unicorn-blur-10-mac.png in Resources */ = {isa = PBXBuildFile; fileRef = 4BE3BCCC1D756A77000BFA17 /* unicorn-blur-10-mac.png */; };
		4BE3BD2B1D756A77000BFA17 /* unicorn-blur-10.png in Resources */ = {isa = PBXBuildFile; fileRef = 4BE3BCCD1D756A77000BFA17 /* unicorn-blur-10.png */; };
		4BE3BD2C1D756A77000BFA17 /* unicorn-blur-10.png in Resources */ = {isa = PBXBuildFile; fileRef = 4BE3BCCD1D756A77000BFA17 /* unicorn-blur-10.png */; };
		4BE3BD2D1D756A77000BFA17 /* unicorn-blur-10.png in Resources */ = {isa = PBXBuildFile; fileRef = 4BE3BCCD1D756A77000BFA17 /* unicorn-blur-10.png */; };
		4BE3BD2E1D756A77000BFA17 /* kingfisher-color-control-b00-c11-s12-ev07-mac.jpg in Resources */ = {isa = PBXBuildFile; fileRef = 4BE3BCCF1D756A77000BFA17 /* kingfisher-color-control-b00-c11-s12-ev07-mac.jpg */; };
		4BE3BD2F1D756A77000BFA17 /* kingfisher-color-control-b00-c11-s12-ev07-mac.jpg in Resources */ = {isa = PBXBuildFile; fileRef = 4BE3BCCF1D756A77000BFA17 /* kingfisher-color-control-b00-c11-s12-ev07-mac.jpg */; };
		4BE3BD301D756A77000BFA17 /* kingfisher-color-control-b00-c11-s12-ev07-mac.jpg in Resources */ = {isa = PBXBuildFile; fileRef = 4BE3BCCF1D756A77000BFA17 /* kingfisher-color-control-b00-c11-s12-ev07-mac.jpg */; };
		4BE3BD311D756A77000BFA17 /* kingfisher-color-control-b00-c11-s12-ev07.jpg in Resources */ = {isa = PBXBuildFile; fileRef = 4BE3BCD01D756A77000BFA17 /* kingfisher-color-control-b00-c11-s12-ev07.jpg */; };
		4BE3BD321D756A77000BFA17 /* kingfisher-color-control-b00-c11-s12-ev07.jpg in Resources */ = {isa = PBXBuildFile; fileRef = 4BE3BCD01D756A77000BFA17 /* kingfisher-color-control-b00-c11-s12-ev07.jpg */; };
		4BE3BD331D756A77000BFA17 /* kingfisher-color-control-b00-c11-s12-ev07.jpg in Resources */ = {isa = PBXBuildFile; fileRef = 4BE3BCD01D756A77000BFA17 /* kingfisher-color-control-b00-c11-s12-ev07.jpg */; };
		4BE3BD341D756A77000BFA17 /* onevcat-color-control-b00-c11-s12-ev07-mac.jpg in Resources */ = {isa = PBXBuildFile; fileRef = 4BE3BCD11D756A77000BFA17 /* onevcat-color-control-b00-c11-s12-ev07-mac.jpg */; };
		4BE3BD351D756A77000BFA17 /* onevcat-color-control-b00-c11-s12-ev07-mac.jpg in Resources */ = {isa = PBXBuildFile; fileRef = 4BE3BCD11D756A77000BFA17 /* onevcat-color-control-b00-c11-s12-ev07-mac.jpg */; };
		4BE3BD361D756A77000BFA17 /* onevcat-color-control-b00-c11-s12-ev07-mac.jpg in Resources */ = {isa = PBXBuildFile; fileRef = 4BE3BCD11D756A77000BFA17 /* onevcat-color-control-b00-c11-s12-ev07-mac.jpg */; };
		4BE3BD371D756A77000BFA17 /* onevcat-color-control-b00-c11-s12-ev07.jpg in Resources */ = {isa = PBXBuildFile; fileRef = 4BE3BCD21D756A77000BFA17 /* onevcat-color-control-b00-c11-s12-ev07.jpg */; };
		4BE3BD381D756A77000BFA17 /* onevcat-color-control-b00-c11-s12-ev07.jpg in Resources */ = {isa = PBXBuildFile; fileRef = 4BE3BCD21D756A77000BFA17 /* onevcat-color-control-b00-c11-s12-ev07.jpg */; };
		4BE3BD391D756A77000BFA17 /* onevcat-color-control-b00-c11-s12-ev07.jpg in Resources */ = {isa = PBXBuildFile; fileRef = 4BE3BCD21D756A77000BFA17 /* onevcat-color-control-b00-c11-s12-ev07.jpg */; };
		4BE3BD3A1D756A77000BFA17 /* unicorn-color-control-b00-c11-s12-ev07-mac.png in Resources */ = {isa = PBXBuildFile; fileRef = 4BE3BCD31D756A77000BFA17 /* unicorn-color-control-b00-c11-s12-ev07-mac.png */; };
		4BE3BD3B1D756A77000BFA17 /* unicorn-color-control-b00-c11-s12-ev07-mac.png in Resources */ = {isa = PBXBuildFile; fileRef = 4BE3BCD31D756A77000BFA17 /* unicorn-color-control-b00-c11-s12-ev07-mac.png */; };
		4BE3BD3C1D756A77000BFA17 /* unicorn-color-control-b00-c11-s12-ev07-mac.png in Resources */ = {isa = PBXBuildFile; fileRef = 4BE3BCD31D756A77000BFA17 /* unicorn-color-control-b00-c11-s12-ev07-mac.png */; };
		4BE3BD3D1D756A77000BFA17 /* unicorn-color-control-b00-c11-s12-ev07.png in Resources */ = {isa = PBXBuildFile; fileRef = 4BE3BCD41D756A77000BFA17 /* unicorn-color-control-b00-c11-s12-ev07.png */; };
		4BE3BD3E1D756A77000BFA17 /* unicorn-color-control-b00-c11-s12-ev07.png in Resources */ = {isa = PBXBuildFile; fileRef = 4BE3BCD41D756A77000BFA17 /* unicorn-color-control-b00-c11-s12-ev07.png */; };
		4BE3BD3F1D756A77000BFA17 /* unicorn-color-control-b00-c11-s12-ev07.png in Resources */ = {isa = PBXBuildFile; fileRef = 4BE3BCD41D756A77000BFA17 /* unicorn-color-control-b00-c11-s12-ev07.png */; };
		4BE3BD401D756A77000BFA17 /* kingfisher-blur-4-round-corner-60-mac.jpg in Resources */ = {isa = PBXBuildFile; fileRef = 4BE3BCD61D756A77000BFA17 /* kingfisher-blur-4-round-corner-60-mac.jpg */; };
		4BE3BD411D756A77000BFA17 /* kingfisher-blur-4-round-corner-60-mac.jpg in Resources */ = {isa = PBXBuildFile; fileRef = 4BE3BCD61D756A77000BFA17 /* kingfisher-blur-4-round-corner-60-mac.jpg */; };
		4BE3BD421D756A77000BFA17 /* kingfisher-blur-4-round-corner-60-mac.jpg in Resources */ = {isa = PBXBuildFile; fileRef = 4BE3BCD61D756A77000BFA17 /* kingfisher-blur-4-round-corner-60-mac.jpg */; };
		4BE3BD431D756A77000BFA17 /* kingfisher-blur-4-round-corner-60.jpg in Resources */ = {isa = PBXBuildFile; fileRef = 4BE3BCD71D756A77000BFA17 /* kingfisher-blur-4-round-corner-60.jpg */; };
		4BE3BD441D756A77000BFA17 /* kingfisher-blur-4-round-corner-60.jpg in Resources */ = {isa = PBXBuildFile; fileRef = 4BE3BCD71D756A77000BFA17 /* kingfisher-blur-4-round-corner-60.jpg */; };
		4BE3BD451D756A77000BFA17 /* kingfisher-blur-4-round-corner-60.jpg in Resources */ = {isa = PBXBuildFile; fileRef = 4BE3BCD71D756A77000BFA17 /* kingfisher-blur-4-round-corner-60.jpg */; };
		4BE3BD461D756A77000BFA17 /* onevcat-blur-4-round-corner-60-mac.jpg in Resources */ = {isa = PBXBuildFile; fileRef = 4BE3BCD81D756A77000BFA17 /* onevcat-blur-4-round-corner-60-mac.jpg */; };
		4BE3BD471D756A77000BFA17 /* onevcat-blur-4-round-corner-60-mac.jpg in Resources */ = {isa = PBXBuildFile; fileRef = 4BE3BCD81D756A77000BFA17 /* onevcat-blur-4-round-corner-60-mac.jpg */; };
		4BE3BD481D756A77000BFA17 /* onevcat-blur-4-round-corner-60-mac.jpg in Resources */ = {isa = PBXBuildFile; fileRef = 4BE3BCD81D756A77000BFA17 /* onevcat-blur-4-round-corner-60-mac.jpg */; };
		4BE3BD491D756A77000BFA17 /* onevcat-blur-4-round-corner-60.jpg in Resources */ = {isa = PBXBuildFile; fileRef = 4BE3BCD91D756A77000BFA17 /* onevcat-blur-4-round-corner-60.jpg */; };
		4BE3BD4A1D756A77000BFA17 /* onevcat-blur-4-round-corner-60.jpg in Resources */ = {isa = PBXBuildFile; fileRef = 4BE3BCD91D756A77000BFA17 /* onevcat-blur-4-round-corner-60.jpg */; };
		4BE3BD4B1D756A77000BFA17 /* onevcat-blur-4-round-corner-60.jpg in Resources */ = {isa = PBXBuildFile; fileRef = 4BE3BCD91D756A77000BFA17 /* onevcat-blur-4-round-corner-60.jpg */; };
		4BE3BD4C1D756A77000BFA17 /* unicorn-blur-4-round-corner-60-mac.png in Resources */ = {isa = PBXBuildFile; fileRef = 4BE3BCDA1D756A77000BFA17 /* unicorn-blur-4-round-corner-60-mac.png */; };
		4BE3BD4D1D756A77000BFA17 /* unicorn-blur-4-round-corner-60-mac.png in Resources */ = {isa = PBXBuildFile; fileRef = 4BE3BCDA1D756A77000BFA17 /* unicorn-blur-4-round-corner-60-mac.png */; };
		4BE3BD4E1D756A77000BFA17 /* unicorn-blur-4-round-corner-60-mac.png in Resources */ = {isa = PBXBuildFile; fileRef = 4BE3BCDA1D756A77000BFA17 /* unicorn-blur-4-round-corner-60-mac.png */; };
		4BE3BD4F1D756A77000BFA17 /* unicorn-blur-4-round-corner-60.png in Resources */ = {isa = PBXBuildFile; fileRef = 4BE3BCDB1D756A77000BFA17 /* unicorn-blur-4-round-corner-60.png */; };
		4BE3BD501D756A77000BFA17 /* unicorn-blur-4-round-corner-60.png in Resources */ = {isa = PBXBuildFile; fileRef = 4BE3BCDB1D756A77000BFA17 /* unicorn-blur-4-round-corner-60.png */; };
		4BE3BD511D756A77000BFA17 /* unicorn-blur-4-round-corner-60.png in Resources */ = {isa = PBXBuildFile; fileRef = 4BE3BCDB1D756A77000BFA17 /* unicorn-blur-4-round-corner-60.png */; };
		4BE3BD761D756A77000BFA17 /* kingfisher-resize-120-mac.jpg in Resources */ = {isa = PBXBuildFile; fileRef = 4BE3BCEA1D756A77000BFA17 /* kingfisher-resize-120-mac.jpg */; };
		4BE3BD771D756A77000BFA17 /* kingfisher-resize-120-mac.jpg in Resources */ = {isa = PBXBuildFile; fileRef = 4BE3BCEA1D756A77000BFA17 /* kingfisher-resize-120-mac.jpg */; };
		4BE3BD781D756A77000BFA17 /* kingfisher-resize-120-mac.jpg in Resources */ = {isa = PBXBuildFile; fileRef = 4BE3BCEA1D756A77000BFA17 /* kingfisher-resize-120-mac.jpg */; };
		4BE3BD791D756A77000BFA17 /* kingfisher-resize-120.jpg in Resources */ = {isa = PBXBuildFile; fileRef = 4BE3BCEB1D756A77000BFA17 /* kingfisher-resize-120.jpg */; };
		4BE3BD7A1D756A77000BFA17 /* kingfisher-resize-120.jpg in Resources */ = {isa = PBXBuildFile; fileRef = 4BE3BCEB1D756A77000BFA17 /* kingfisher-resize-120.jpg */; };
		4BE3BD7B1D756A77000BFA17 /* kingfisher-resize-120.jpg in Resources */ = {isa = PBXBuildFile; fileRef = 4BE3BCEB1D756A77000BFA17 /* kingfisher-resize-120.jpg */; };
		4BE3BD821D756A77000BFA17 /* onevcat-resize-120-mac.jpg in Resources */ = {isa = PBXBuildFile; fileRef = 4BE3BCEE1D756A77000BFA17 /* onevcat-resize-120-mac.jpg */; };
		4BE3BD831D756A77000BFA17 /* onevcat-resize-120-mac.jpg in Resources */ = {isa = PBXBuildFile; fileRef = 4BE3BCEE1D756A77000BFA17 /* onevcat-resize-120-mac.jpg */; };
		4BE3BD841D756A77000BFA17 /* onevcat-resize-120-mac.jpg in Resources */ = {isa = PBXBuildFile; fileRef = 4BE3BCEE1D756A77000BFA17 /* onevcat-resize-120-mac.jpg */; };
		4BE3BD851D756A77000BFA17 /* onevcat-resize-120.jpg in Resources */ = {isa = PBXBuildFile; fileRef = 4BE3BCEF1D756A77000BFA17 /* onevcat-resize-120.jpg */; };
		4BE3BD861D756A77000BFA17 /* onevcat-resize-120.jpg in Resources */ = {isa = PBXBuildFile; fileRef = 4BE3BCEF1D756A77000BFA17 /* onevcat-resize-120.jpg */; };
		4BE3BD871D756A77000BFA17 /* onevcat-resize-120.jpg in Resources */ = {isa = PBXBuildFile; fileRef = 4BE3BCEF1D756A77000BFA17 /* onevcat-resize-120.jpg */; };
		4BE3BD8E1D756A77000BFA17 /* unicorn-resize-120-mac.png in Resources */ = {isa = PBXBuildFile; fileRef = 4BE3BCF21D756A77000BFA17 /* unicorn-resize-120-mac.png */; };
		4BE3BD8F1D756A77000BFA17 /* unicorn-resize-120-mac.png in Resources */ = {isa = PBXBuildFile; fileRef = 4BE3BCF21D756A77000BFA17 /* unicorn-resize-120-mac.png */; };
		4BE3BD901D756A77000BFA17 /* unicorn-resize-120-mac.png in Resources */ = {isa = PBXBuildFile; fileRef = 4BE3BCF21D756A77000BFA17 /* unicorn-resize-120-mac.png */; };
		4BE3BD911D756A77000BFA17 /* unicorn-resize-120.png in Resources */ = {isa = PBXBuildFile; fileRef = 4BE3BCF31D756A77000BFA17 /* unicorn-resize-120.png */; };
		4BE3BD921D756A77000BFA17 /* unicorn-resize-120.png in Resources */ = {isa = PBXBuildFile; fileRef = 4BE3BCF31D756A77000BFA17 /* unicorn-resize-120.png */; };
		4BE3BD931D756A77000BFA17 /* unicorn-resize-120.png in Resources */ = {isa = PBXBuildFile; fileRef = 4BE3BCF31D756A77000BFA17 /* unicorn-resize-120.png */; };
		4BE3BD9A1D756A77000BFA17 /* kingfisher-round-corner-40-mac.jpg in Resources */ = {isa = PBXBuildFile; fileRef = 4BE3BCF71D756A77000BFA17 /* kingfisher-round-corner-40-mac.jpg */; };
		4BE3BD9B1D756A77000BFA17 /* kingfisher-round-corner-40-mac.jpg in Resources */ = {isa = PBXBuildFile; fileRef = 4BE3BCF71D756A77000BFA17 /* kingfisher-round-corner-40-mac.jpg */; };
		4BE3BD9C1D756A77000BFA17 /* kingfisher-round-corner-40-mac.jpg in Resources */ = {isa = PBXBuildFile; fileRef = 4BE3BCF71D756A77000BFA17 /* kingfisher-round-corner-40-mac.jpg */; };
		4BE3BD9D1D756A77000BFA17 /* kingfisher-round-corner-40.jpg in Resources */ = {isa = PBXBuildFile; fileRef = 4BE3BCF81D756A77000BFA17 /* kingfisher-round-corner-40.jpg */; };
		4BE3BD9E1D756A77000BFA17 /* kingfisher-round-corner-40.jpg in Resources */ = {isa = PBXBuildFile; fileRef = 4BE3BCF81D756A77000BFA17 /* kingfisher-round-corner-40.jpg */; };
		4BE3BD9F1D756A77000BFA17 /* kingfisher-round-corner-40.jpg in Resources */ = {isa = PBXBuildFile; fileRef = 4BE3BCF81D756A77000BFA17 /* kingfisher-round-corner-40.jpg */; };
		4BE3BDA01D756A77000BFA17 /* kingfisher-round-corner-60-resize-100-mac.jpg in Resources */ = {isa = PBXBuildFile; fileRef = 4BE3BCF91D756A77000BFA17 /* kingfisher-round-corner-60-resize-100-mac.jpg */; };
		4BE3BDA11D756A77000BFA17 /* kingfisher-round-corner-60-resize-100-mac.jpg in Resources */ = {isa = PBXBuildFile; fileRef = 4BE3BCF91D756A77000BFA17 /* kingfisher-round-corner-60-resize-100-mac.jpg */; };
		4BE3BDA21D756A77000BFA17 /* kingfisher-round-corner-60-resize-100-mac.jpg in Resources */ = {isa = PBXBuildFile; fileRef = 4BE3BCF91D756A77000BFA17 /* kingfisher-round-corner-60-resize-100-mac.jpg */; };
		4BE3BDA31D756A77000BFA17 /* kingfisher-round-corner-60-resize-100.jpg in Resources */ = {isa = PBXBuildFile; fileRef = 4BE3BCFA1D756A77000BFA17 /* kingfisher-round-corner-60-resize-100.jpg */; };
		4BE3BDA41D756A77000BFA17 /* kingfisher-round-corner-60-resize-100.jpg in Resources */ = {isa = PBXBuildFile; fileRef = 4BE3BCFA1D756A77000BFA17 /* kingfisher-round-corner-60-resize-100.jpg */; };
		4BE3BDA51D756A77000BFA17 /* kingfisher-round-corner-60-resize-100.jpg in Resources */ = {isa = PBXBuildFile; fileRef = 4BE3BCFA1D756A77000BFA17 /* kingfisher-round-corner-60-resize-100.jpg */; };
		4BE3BDA61D756A77000BFA17 /* onevcat-round-corner-40-mac.jpg in Resources */ = {isa = PBXBuildFile; fileRef = 4BE3BCFB1D756A77000BFA17 /* onevcat-round-corner-40-mac.jpg */; };
		4BE3BDA71D756A77000BFA17 /* onevcat-round-corner-40-mac.jpg in Resources */ = {isa = PBXBuildFile; fileRef = 4BE3BCFB1D756A77000BFA17 /* onevcat-round-corner-40-mac.jpg */; };
		4BE3BDA81D756A77000BFA17 /* onevcat-round-corner-40-mac.jpg in Resources */ = {isa = PBXBuildFile; fileRef = 4BE3BCFB1D756A77000BFA17 /* onevcat-round-corner-40-mac.jpg */; };
		4BE3BDA91D756A77000BFA17 /* onevcat-round-corner-40.jpg in Resources */ = {isa = PBXBuildFile; fileRef = 4BE3BCFC1D756A77000BFA17 /* onevcat-round-corner-40.jpg */; };
		4BE3BDAA1D756A77000BFA17 /* onevcat-round-corner-40.jpg in Resources */ = {isa = PBXBuildFile; fileRef = 4BE3BCFC1D756A77000BFA17 /* onevcat-round-corner-40.jpg */; };
		4BE3BDAB1D756A77000BFA17 /* onevcat-round-corner-40.jpg in Resources */ = {isa = PBXBuildFile; fileRef = 4BE3BCFC1D756A77000BFA17 /* onevcat-round-corner-40.jpg */; };
		4BE3BDAC1D756A77000BFA17 /* onevcat-round-corner-60-resize-100-mac.jpg in Resources */ = {isa = PBXBuildFile; fileRef = 4BE3BCFD1D756A77000BFA17 /* onevcat-round-corner-60-resize-100-mac.jpg */; };
		4BE3BDAD1D756A77000BFA17 /* onevcat-round-corner-60-resize-100-mac.jpg in Resources */ = {isa = PBXBuildFile; fileRef = 4BE3BCFD1D756A77000BFA17 /* onevcat-round-corner-60-resize-100-mac.jpg */; };
		4BE3BDAE1D756A77000BFA17 /* onevcat-round-corner-60-resize-100-mac.jpg in Resources */ = {isa = PBXBuildFile; fileRef = 4BE3BCFD1D756A77000BFA17 /* onevcat-round-corner-60-resize-100-mac.jpg */; };
		4BE3BDAF1D756A77000BFA17 /* onevcat-round-corner-60-resize-100.jpg in Resources */ = {isa = PBXBuildFile; fileRef = 4BE3BCFE1D756A77000BFA17 /* onevcat-round-corner-60-resize-100.jpg */; };
		4BE3BDB01D756A77000BFA17 /* onevcat-round-corner-60-resize-100.jpg in Resources */ = {isa = PBXBuildFile; fileRef = 4BE3BCFE1D756A77000BFA17 /* onevcat-round-corner-60-resize-100.jpg */; };
		4BE3BDB11D756A77000BFA17 /* onevcat-round-corner-60-resize-100.jpg in Resources */ = {isa = PBXBuildFile; fileRef = 4BE3BCFE1D756A77000BFA17 /* onevcat-round-corner-60-resize-100.jpg */; };
		4BE3BDB21D756A77000BFA17 /* unicorn-round-corner-40-mac.png in Resources */ = {isa = PBXBuildFile; fileRef = 4BE3BCFF1D756A77000BFA17 /* unicorn-round-corner-40-mac.png */; };
		4BE3BDB31D756A77000BFA17 /* unicorn-round-corner-40-mac.png in Resources */ = {isa = PBXBuildFile; fileRef = 4BE3BCFF1D756A77000BFA17 /* unicorn-round-corner-40-mac.png */; };
		4BE3BDB41D756A77000BFA17 /* unicorn-round-corner-40-mac.png in Resources */ = {isa = PBXBuildFile; fileRef = 4BE3BCFF1D756A77000BFA17 /* unicorn-round-corner-40-mac.png */; };
		4BE3BDB51D756A77000BFA17 /* unicorn-round-corner-40.png in Resources */ = {isa = PBXBuildFile; fileRef = 4BE3BD001D756A77000BFA17 /* unicorn-round-corner-40.png */; };
		4BE3BDB61D756A77000BFA17 /* unicorn-round-corner-40.png in Resources */ = {isa = PBXBuildFile; fileRef = 4BE3BD001D756A77000BFA17 /* unicorn-round-corner-40.png */; };
		4BE3BDB71D756A77000BFA17 /* unicorn-round-corner-40.png in Resources */ = {isa = PBXBuildFile; fileRef = 4BE3BD001D756A77000BFA17 /* unicorn-round-corner-40.png */; };
		4BE3BDB81D756A77000BFA17 /* unicorn-round-corner-60-resize-100-mac.png in Resources */ = {isa = PBXBuildFile; fileRef = 4BE3BD011D756A77000BFA17 /* unicorn-round-corner-60-resize-100-mac.png */; };
		4BE3BDB91D756A77000BFA17 /* unicorn-round-corner-60-resize-100-mac.png in Resources */ = {isa = PBXBuildFile; fileRef = 4BE3BD011D756A77000BFA17 /* unicorn-round-corner-60-resize-100-mac.png */; };
		4BE3BDBA1D756A77000BFA17 /* unicorn-round-corner-60-resize-100-mac.png in Resources */ = {isa = PBXBuildFile; fileRef = 4BE3BD011D756A77000BFA17 /* unicorn-round-corner-60-resize-100-mac.png */; };
		4BE3BDBB1D756A77000BFA17 /* unicorn-round-corner-60-resize-100.png in Resources */ = {isa = PBXBuildFile; fileRef = 4BE3BD021D756A77000BFA17 /* unicorn-round-corner-60-resize-100.png */; };
		4BE3BDBC1D756A77000BFA17 /* unicorn-round-corner-60-resize-100.png in Resources */ = {isa = PBXBuildFile; fileRef = 4BE3BD021D756A77000BFA17 /* unicorn-round-corner-60-resize-100.png */; };
		4BE3BDBD1D756A77000BFA17 /* unicorn-round-corner-60-resize-100.png in Resources */ = {isa = PBXBuildFile; fileRef = 4BE3BD021D756A77000BFA17 /* unicorn-round-corner-60-resize-100.png */; };
		4BE3BDBE1D756A77000BFA17 /* kingfisher-tint-yellow-02-mac.jpg in Resources */ = {isa = PBXBuildFile; fileRef = 4BE3BD041D756A77000BFA17 /* kingfisher-tint-yellow-02-mac.jpg */; };
		4BE3BDBF1D756A77000BFA17 /* kingfisher-tint-yellow-02-mac.jpg in Resources */ = {isa = PBXBuildFile; fileRef = 4BE3BD041D756A77000BFA17 /* kingfisher-tint-yellow-02-mac.jpg */; };
		4BE3BDC01D756A77000BFA17 /* kingfisher-tint-yellow-02-mac.jpg in Resources */ = {isa = PBXBuildFile; fileRef = 4BE3BD041D756A77000BFA17 /* kingfisher-tint-yellow-02-mac.jpg */; };
		4BE3BDC11D756A77000BFA17 /* kingfisher-tint-yellow-02.jpg in Resources */ = {isa = PBXBuildFile; fileRef = 4BE3BD051D756A77000BFA17 /* kingfisher-tint-yellow-02.jpg */; };
		4BE3BDC21D756A77000BFA17 /* kingfisher-tint-yellow-02.jpg in Resources */ = {isa = PBXBuildFile; fileRef = 4BE3BD051D756A77000BFA17 /* kingfisher-tint-yellow-02.jpg */; };
		4BE3BDC31D756A77000BFA17 /* kingfisher-tint-yellow-02.jpg in Resources */ = {isa = PBXBuildFile; fileRef = 4BE3BD051D756A77000BFA17 /* kingfisher-tint-yellow-02.jpg */; };
		4BE3BDC41D756A77000BFA17 /* onevcat-tint-yellow-02-mac.jpg in Resources */ = {isa = PBXBuildFile; fileRef = 4BE3BD061D756A77000BFA17 /* onevcat-tint-yellow-02-mac.jpg */; };
		4BE3BDC51D756A77000BFA17 /* onevcat-tint-yellow-02-mac.jpg in Resources */ = {isa = PBXBuildFile; fileRef = 4BE3BD061D756A77000BFA17 /* onevcat-tint-yellow-02-mac.jpg */; };
		4BE3BDC61D756A77000BFA17 /* onevcat-tint-yellow-02-mac.jpg in Resources */ = {isa = PBXBuildFile; fileRef = 4BE3BD061D756A77000BFA17 /* onevcat-tint-yellow-02-mac.jpg */; };
		4BE3BDC71D756A77000BFA17 /* onevcat-tint-yellow-02.jpg in Resources */ = {isa = PBXBuildFile; fileRef = 4BE3BD071D756A77000BFA17 /* onevcat-tint-yellow-02.jpg */; };
		4BE3BDC81D756A77000BFA17 /* onevcat-tint-yellow-02.jpg in Resources */ = {isa = PBXBuildFile; fileRef = 4BE3BD071D756A77000BFA17 /* onevcat-tint-yellow-02.jpg */; };
		4BE3BDC91D756A77000BFA17 /* onevcat-tint-yellow-02.jpg in Resources */ = {isa = PBXBuildFile; fileRef = 4BE3BD071D756A77000BFA17 /* onevcat-tint-yellow-02.jpg */; };
		4BE3BDCA1D756A77000BFA17 /* unicorn-tint-yellow-02-mac.png in Resources */ = {isa = PBXBuildFile; fileRef = 4BE3BD081D756A77000BFA17 /* unicorn-tint-yellow-02-mac.png */; };
		4BE3BDCB1D756A77000BFA17 /* unicorn-tint-yellow-02-mac.png in Resources */ = {isa = PBXBuildFile; fileRef = 4BE3BD081D756A77000BFA17 /* unicorn-tint-yellow-02-mac.png */; };
		4BE3BDCC1D756A77000BFA17 /* unicorn-tint-yellow-02-mac.png in Resources */ = {isa = PBXBuildFile; fileRef = 4BE3BD081D756A77000BFA17 /* unicorn-tint-yellow-02-mac.png */; };
		4BE3BDCD1D756A77000BFA17 /* unicorn-tint-yellow-02.png in Resources */ = {isa = PBXBuildFile; fileRef = 4BE3BD091D756A77000BFA17 /* unicorn-tint-yellow-02.png */; };
		4BE3BDCE1D756A77000BFA17 /* unicorn-tint-yellow-02.png in Resources */ = {isa = PBXBuildFile; fileRef = 4BE3BD091D756A77000BFA17 /* unicorn-tint-yellow-02.png */; };
		4BE3BDCF1D756A77000BFA17 /* unicorn-tint-yellow-02.png in Resources */ = {isa = PBXBuildFile; fileRef = 4BE3BD091D756A77000BFA17 /* unicorn-tint-yellow-02.png */; };
		4BE3BDE81D757B84000BFA17 /* kingfisher-overlay-red-07-mac.jpg in Resources */ = {isa = PBXBuildFile; fileRef = 4BE3BDDC1D757B84000BFA17 /* kingfisher-overlay-red-07-mac.jpg */; };
		4BE3BDE91D757B84000BFA17 /* kingfisher-overlay-red-07-mac.jpg in Resources */ = {isa = PBXBuildFile; fileRef = 4BE3BDDC1D757B84000BFA17 /* kingfisher-overlay-red-07-mac.jpg */; };
		4BE3BDEA1D757B84000BFA17 /* kingfisher-overlay-red-07-mac.jpg in Resources */ = {isa = PBXBuildFile; fileRef = 4BE3BDDC1D757B84000BFA17 /* kingfisher-overlay-red-07-mac.jpg */; };
		4BE3BDEB1D757B84000BFA17 /* kingfisher-overlay-red-07.jpg in Resources */ = {isa = PBXBuildFile; fileRef = 4BE3BDDD1D757B84000BFA17 /* kingfisher-overlay-red-07.jpg */; };
		4BE3BDEC1D757B84000BFA17 /* kingfisher-overlay-red-07.jpg in Resources */ = {isa = PBXBuildFile; fileRef = 4BE3BDDD1D757B84000BFA17 /* kingfisher-overlay-red-07.jpg */; };
		4BE3BDED1D757B84000BFA17 /* kingfisher-overlay-red-07.jpg in Resources */ = {isa = PBXBuildFile; fileRef = 4BE3BDDD1D757B84000BFA17 /* kingfisher-overlay-red-07.jpg */; };
		4BE3BDEE1D757B84000BFA17 /* kingfisher-overlay-red-mac.jpg in Resources */ = {isa = PBXBuildFile; fileRef = 4BE3BDDE1D757B84000BFA17 /* kingfisher-overlay-red-mac.jpg */; };
		4BE3BDEF1D757B84000BFA17 /* kingfisher-overlay-red-mac.jpg in Resources */ = {isa = PBXBuildFile; fileRef = 4BE3BDDE1D757B84000BFA17 /* kingfisher-overlay-red-mac.jpg */; };
		4BE3BDF01D757B84000BFA17 /* kingfisher-overlay-red-mac.jpg in Resources */ = {isa = PBXBuildFile; fileRef = 4BE3BDDE1D757B84000BFA17 /* kingfisher-overlay-red-mac.jpg */; };
		4BE3BDF11D757B84000BFA17 /* kingfisher-overlay-red.jpg in Resources */ = {isa = PBXBuildFile; fileRef = 4BE3BDDF1D757B84000BFA17 /* kingfisher-overlay-red.jpg */; };
		4BE3BDF21D757B84000BFA17 /* kingfisher-overlay-red.jpg in Resources */ = {isa = PBXBuildFile; fileRef = 4BE3BDDF1D757B84000BFA17 /* kingfisher-overlay-red.jpg */; };
		4BE3BDF31D757B84000BFA17 /* kingfisher-overlay-red.jpg in Resources */ = {isa = PBXBuildFile; fileRef = 4BE3BDDF1D757B84000BFA17 /* kingfisher-overlay-red.jpg */; };
		4BE3BDF41D757B84000BFA17 /* onevcat-overlay-red-07-mac.jpg in Resources */ = {isa = PBXBuildFile; fileRef = 4BE3BDE01D757B84000BFA17 /* onevcat-overlay-red-07-mac.jpg */; };
		4BE3BDF51D757B84000BFA17 /* onevcat-overlay-red-07-mac.jpg in Resources */ = {isa = PBXBuildFile; fileRef = 4BE3BDE01D757B84000BFA17 /* onevcat-overlay-red-07-mac.jpg */; };
		4BE3BDF61D757B84000BFA17 /* onevcat-overlay-red-07-mac.jpg in Resources */ = {isa = PBXBuildFile; fileRef = 4BE3BDE01D757B84000BFA17 /* onevcat-overlay-red-07-mac.jpg */; };
		4BE3BDF71D757B84000BFA17 /* onevcat-overlay-red-07.jpg in Resources */ = {isa = PBXBuildFile; fileRef = 4BE3BDE11D757B84000BFA17 /* onevcat-overlay-red-07.jpg */; };
		4BE3BDF81D757B84000BFA17 /* onevcat-overlay-red-07.jpg in Resources */ = {isa = PBXBuildFile; fileRef = 4BE3BDE11D757B84000BFA17 /* onevcat-overlay-red-07.jpg */; };
		4BE3BDF91D757B84000BFA17 /* onevcat-overlay-red-07.jpg in Resources */ = {isa = PBXBuildFile; fileRef = 4BE3BDE11D757B84000BFA17 /* onevcat-overlay-red-07.jpg */; };
		4BE3BDFA1D757B84000BFA17 /* onevcat-overlay-red-mac.jpg in Resources */ = {isa = PBXBuildFile; fileRef = 4BE3BDE21D757B84000BFA17 /* onevcat-overlay-red-mac.jpg */; };
		4BE3BDFB1D757B84000BFA17 /* onevcat-overlay-red-mac.jpg in Resources */ = {isa = PBXBuildFile; fileRef = 4BE3BDE21D757B84000BFA17 /* onevcat-overlay-red-mac.jpg */; };
		4BE3BDFC1D757B84000BFA17 /* onevcat-overlay-red-mac.jpg in Resources */ = {isa = PBXBuildFile; fileRef = 4BE3BDE21D757B84000BFA17 /* onevcat-overlay-red-mac.jpg */; };
		4BE3BDFD1D757B84000BFA17 /* onevcat-overlay-red.jpg in Resources */ = {isa = PBXBuildFile; fileRef = 4BE3BDE31D757B84000BFA17 /* onevcat-overlay-red.jpg */; };
		4BE3BDFE1D757B84000BFA17 /* onevcat-overlay-red.jpg in Resources */ = {isa = PBXBuildFile; fileRef = 4BE3BDE31D757B84000BFA17 /* onevcat-overlay-red.jpg */; };
		4BE3BDFF1D757B84000BFA17 /* onevcat-overlay-red.jpg in Resources */ = {isa = PBXBuildFile; fileRef = 4BE3BDE31D757B84000BFA17 /* onevcat-overlay-red.jpg */; };
		4BE3BE001D757B84000BFA17 /* unicorn-overlay-red-07-mac.png in Resources */ = {isa = PBXBuildFile; fileRef = 4BE3BDE41D757B84000BFA17 /* unicorn-overlay-red-07-mac.png */; };
		4BE3BE011D757B84000BFA17 /* unicorn-overlay-red-07-mac.png in Resources */ = {isa = PBXBuildFile; fileRef = 4BE3BDE41D757B84000BFA17 /* unicorn-overlay-red-07-mac.png */; };
		4BE3BE021D757B84000BFA17 /* unicorn-overlay-red-07-mac.png in Resources */ = {isa = PBXBuildFile; fileRef = 4BE3BDE41D757B84000BFA17 /* unicorn-overlay-red-07-mac.png */; };
		4BE3BE031D757B84000BFA17 /* unicorn-overlay-red-07.png in Resources */ = {isa = PBXBuildFile; fileRef = 4BE3BDE51D757B84000BFA17 /* unicorn-overlay-red-07.png */; };
		4BE3BE041D757B84000BFA17 /* unicorn-overlay-red-07.png in Resources */ = {isa = PBXBuildFile; fileRef = 4BE3BDE51D757B84000BFA17 /* unicorn-overlay-red-07.png */; };
		4BE3BE051D757B84000BFA17 /* unicorn-overlay-red-07.png in Resources */ = {isa = PBXBuildFile; fileRef = 4BE3BDE51D757B84000BFA17 /* unicorn-overlay-red-07.png */; };
		4BE3BE061D757B84000BFA17 /* unicorn-overlay-red-mac.png in Resources */ = {isa = PBXBuildFile; fileRef = 4BE3BDE61D757B84000BFA17 /* unicorn-overlay-red-mac.png */; };
		4BE3BE071D757B84000BFA17 /* unicorn-overlay-red-mac.png in Resources */ = {isa = PBXBuildFile; fileRef = 4BE3BDE61D757B84000BFA17 /* unicorn-overlay-red-mac.png */; };
		4BE3BE081D757B84000BFA17 /* unicorn-overlay-red-mac.png in Resources */ = {isa = PBXBuildFile; fileRef = 4BE3BDE61D757B84000BFA17 /* unicorn-overlay-red-mac.png */; };
		4BE3BE091D757B84000BFA17 /* unicorn-overlay-red.png in Resources */ = {isa = PBXBuildFile; fileRef = 4BE3BDE71D757B84000BFA17 /* unicorn-overlay-red.png */; };
		4BE3BE0A1D757B84000BFA17 /* unicorn-overlay-red.png in Resources */ = {isa = PBXBuildFile; fileRef = 4BE3BDE71D757B84000BFA17 /* unicorn-overlay-red.png */; };
		4BE3BE0B1D757B84000BFA17 /* unicorn-overlay-red.png in Resources */ = {isa = PBXBuildFile; fileRef = 4BE3BDE71D757B84000BFA17 /* unicorn-overlay-red.png */; };
		4BF806D71D752D4900C8DB13 /* ImageProcessorTests.swift in Sources */ = {isa = PBXBuildFile; fileRef = 4BF806D61D752D4900C8DB13 /* ImageProcessorTests.swift */; };
		4BF806D81D752D4900C8DB13 /* ImageProcessorTests.swift in Sources */ = {isa = PBXBuildFile; fileRef = 4BF806D61D752D4900C8DB13 /* ImageProcessorTests.swift */; };
		4BF806D91D752D4900C8DB13 /* ImageProcessorTests.swift in Sources */ = {isa = PBXBuildFile; fileRef = 4BF806D61D752D4900C8DB13 /* ImageProcessorTests.swift */; };
		4BF806E01D75411B00C8DB13 /* kingfisher.jpg in Resources */ = {isa = PBXBuildFile; fileRef = 4BF806DD1D75411B00C8DB13 /* kingfisher.jpg */; };
		4BF806E11D75411B00C8DB13 /* kingfisher.jpg in Resources */ = {isa = PBXBuildFile; fileRef = 4BF806DD1D75411B00C8DB13 /* kingfisher.jpg */; };
		4BF806E21D75411B00C8DB13 /* kingfisher.jpg in Resources */ = {isa = PBXBuildFile; fileRef = 4BF806DD1D75411B00C8DB13 /* kingfisher.jpg */; };
		4BF806E31D75411B00C8DB13 /* onevcat.jpg in Resources */ = {isa = PBXBuildFile; fileRef = 4BF806DE1D75411B00C8DB13 /* onevcat.jpg */; };
		4BF806E41D75411B00C8DB13 /* onevcat.jpg in Resources */ = {isa = PBXBuildFile; fileRef = 4BF806DE1D75411B00C8DB13 /* onevcat.jpg */; };
		4BF806E51D75411B00C8DB13 /* onevcat.jpg in Resources */ = {isa = PBXBuildFile; fileRef = 4BF806DE1D75411B00C8DB13 /* onevcat.jpg */; };
		4BF806E61D75411B00C8DB13 /* unicorn.png in Resources */ = {isa = PBXBuildFile; fileRef = 4BF806DF1D75411B00C8DB13 /* unicorn.png */; };
		4BF806E71D75411B00C8DB13 /* unicorn.png in Resources */ = {isa = PBXBuildFile; fileRef = 4BF806DF1D75411B00C8DB13 /* unicorn.png */; };
		4BF806E81D75411B00C8DB13 /* unicorn.png in Resources */ = {isa = PBXBuildFile; fileRef = 4BF806DF1D75411B00C8DB13 /* unicorn.png */; };
		B8BBB7092D89EAC97D6ED888 /* libPods-KingfisherTests-macOS.a in Frameworks */ = {isa = PBXBuildFile; fileRef = 0268A213AE27BC6133BC5E0F /* libPods-KingfisherTests-macOS.a */; };
		D10945F71C526B86001408EB /* Image.swift in Sources */ = {isa = PBXBuildFile; fileRef = D10945EA1C526B6C001408EB /* Image.swift */; };
		D10945F81C526B86001408EB /* ImageCache.swift in Sources */ = {isa = PBXBuildFile; fileRef = D10945EB1C526B6C001408EB /* ImageCache.swift */; };
		D10945F91C526B86001408EB /* ImageDownloader.swift in Sources */ = {isa = PBXBuildFile; fileRef = D10945EC1C526B6C001408EB /* ImageDownloader.swift */; };
		D10945FA1C526B86001408EB /* ImageTransition.swift in Sources */ = {isa = PBXBuildFile; fileRef = D10945ED1C526B6C001408EB /* ImageTransition.swift */; };
		D10945FB1C526B86001408EB /* ImageView+Kingfisher.swift in Sources */ = {isa = PBXBuildFile; fileRef = D10945EE1C526B6C001408EB /* ImageView+Kingfisher.swift */; };
		D10945FC1C526B86001408EB /* KingfisherManager.swift in Sources */ = {isa = PBXBuildFile; fileRef = D10945F11C526B6C001408EB /* KingfisherManager.swift */; };
		D10945FD1C526B86001408EB /* KingfisherOptionsInfo.swift in Sources */ = {isa = PBXBuildFile; fileRef = D10945F21C526B6C001408EB /* KingfisherOptionsInfo.swift */; };
		D10945FE1C526B86001408EB /* Resource.swift in Sources */ = {isa = PBXBuildFile; fileRef = D10945F31C526B6C001408EB /* Resource.swift */; };
		D10945FF1C526B86001408EB /* String+MD5.swift in Sources */ = {isa = PBXBuildFile; fileRef = D10945F41C526B6C001408EB /* String+MD5.swift */; };
		D10946001C526B86001408EB /* ThreadHelper.swift in Sources */ = {isa = PBXBuildFile; fileRef = D10945F51C526B6C001408EB /* ThreadHelper.swift */; };
		D10946011C526B86001408EB /* UIButton+Kingfisher.swift in Sources */ = {isa = PBXBuildFile; fileRef = D10945F61C526B6C001408EB /* UIButton+Kingfisher.swift */; };
		D10946021C526B8E001408EB /* Kingfisher.h in Headers */ = {isa = PBXBuildFile; fileRef = D10945F01C526B6C001408EB /* Kingfisher.h */; settings = {ATTRIBUTES = (Public, ); }; };
		D109460E1C526C0D001408EB /* Image.swift in Sources */ = {isa = PBXBuildFile; fileRef = D10945EA1C526B6C001408EB /* Image.swift */; };
		D109460F1C526C0D001408EB /* ImageCache.swift in Sources */ = {isa = PBXBuildFile; fileRef = D10945EB1C526B6C001408EB /* ImageCache.swift */; };
		D10946101C526C0D001408EB /* ImageDownloader.swift in Sources */ = {isa = PBXBuildFile; fileRef = D10945EC1C526B6C001408EB /* ImageDownloader.swift */; };
		D10946111C526C0D001408EB /* ImageTransition.swift in Sources */ = {isa = PBXBuildFile; fileRef = D10945ED1C526B6C001408EB /* ImageTransition.swift */; };
		D10946121C526C0D001408EB /* ImageView+Kingfisher.swift in Sources */ = {isa = PBXBuildFile; fileRef = D10945EE1C526B6C001408EB /* ImageView+Kingfisher.swift */; };
		D10946131C526C0D001408EB /* KingfisherManager.swift in Sources */ = {isa = PBXBuildFile; fileRef = D10945F11C526B6C001408EB /* KingfisherManager.swift */; };
		D10946141C526C0D001408EB /* KingfisherOptionsInfo.swift in Sources */ = {isa = PBXBuildFile; fileRef = D10945F21C526B6C001408EB /* KingfisherOptionsInfo.swift */; };
		D10946151C526C0D001408EB /* Resource.swift in Sources */ = {isa = PBXBuildFile; fileRef = D10945F31C526B6C001408EB /* Resource.swift */; };
		D10946161C526C0D001408EB /* String+MD5.swift in Sources */ = {isa = PBXBuildFile; fileRef = D10945F41C526B6C001408EB /* String+MD5.swift */; };
		D10946171C526C0D001408EB /* ThreadHelper.swift in Sources */ = {isa = PBXBuildFile; fileRef = D10945F51C526B6C001408EB /* ThreadHelper.swift */; };
		D10946181C526C0D001408EB /* UIButton+Kingfisher.swift in Sources */ = {isa = PBXBuildFile; fileRef = D10945F61C526B6C001408EB /* UIButton+Kingfisher.swift */; };
		D10946191C526C13001408EB /* Kingfisher.h in Headers */ = {isa = PBXBuildFile; fileRef = D10945F01C526B6C001408EB /* Kingfisher.h */; settings = {ATTRIBUTES = (Public, ); }; };
		D109461A1C526C61001408EB /* Image.swift in Sources */ = {isa = PBXBuildFile; fileRef = D10945EA1C526B6C001408EB /* Image.swift */; };
		D109461B1C526C61001408EB /* ImageCache.swift in Sources */ = {isa = PBXBuildFile; fileRef = D10945EB1C526B6C001408EB /* ImageCache.swift */; };
		D109461C1C526C61001408EB /* ImageDownloader.swift in Sources */ = {isa = PBXBuildFile; fileRef = D10945EC1C526B6C001408EB /* ImageDownloader.swift */; };
		D109461D1C526C61001408EB /* ImageTransition.swift in Sources */ = {isa = PBXBuildFile; fileRef = D10945ED1C526B6C001408EB /* ImageTransition.swift */; };
		D109461E1C526C61001408EB /* ImageView+Kingfisher.swift in Sources */ = {isa = PBXBuildFile; fileRef = D10945EE1C526B6C001408EB /* ImageView+Kingfisher.swift */; };
		D109461F1C526C61001408EB /* KingfisherManager.swift in Sources */ = {isa = PBXBuildFile; fileRef = D10945F11C526B6C001408EB /* KingfisherManager.swift */; };
		D10946201C526C61001408EB /* KingfisherOptionsInfo.swift in Sources */ = {isa = PBXBuildFile; fileRef = D10945F21C526B6C001408EB /* KingfisherOptionsInfo.swift */; };
		D10946211C526C61001408EB /* Resource.swift in Sources */ = {isa = PBXBuildFile; fileRef = D10945F31C526B6C001408EB /* Resource.swift */; };
		D10946221C526C61001408EB /* String+MD5.swift in Sources */ = {isa = PBXBuildFile; fileRef = D10945F41C526B6C001408EB /* String+MD5.swift */; };
		D10946231C526C61001408EB /* ThreadHelper.swift in Sources */ = {isa = PBXBuildFile; fileRef = D10945F51C526B6C001408EB /* ThreadHelper.swift */; };
		D10946241C526C65001408EB /* Kingfisher.h in Headers */ = {isa = PBXBuildFile; fileRef = D10945F01C526B6C001408EB /* Kingfisher.h */; settings = {ATTRIBUTES = (Public, ); }; };
		D10946251C526CE8001408EB /* Image.swift in Sources */ = {isa = PBXBuildFile; fileRef = D10945EA1C526B6C001408EB /* Image.swift */; };
		D10946261C526CE8001408EB /* ImageCache.swift in Sources */ = {isa = PBXBuildFile; fileRef = D10945EB1C526B6C001408EB /* ImageCache.swift */; };
		D10946271C526CE8001408EB /* ImageDownloader.swift in Sources */ = {isa = PBXBuildFile; fileRef = D10945EC1C526B6C001408EB /* ImageDownloader.swift */; };
		D10946281C526CE8001408EB /* KingfisherManager.swift in Sources */ = {isa = PBXBuildFile; fileRef = D10945F11C526B6C001408EB /* KingfisherManager.swift */; };
		D10946291C526CE8001408EB /* KingfisherOptionsInfo.swift in Sources */ = {isa = PBXBuildFile; fileRef = D10945F21C526B6C001408EB /* KingfisherOptionsInfo.swift */; };
		D109462A1C526CE8001408EB /* Resource.swift in Sources */ = {isa = PBXBuildFile; fileRef = D10945F31C526B6C001408EB /* Resource.swift */; };
		D109462B1C526CE8001408EB /* String+MD5.swift in Sources */ = {isa = PBXBuildFile; fileRef = D10945F41C526B6C001408EB /* String+MD5.swift */; };
		D109462C1C526CE8001408EB /* ThreadHelper.swift in Sources */ = {isa = PBXBuildFile; fileRef = D10945F51C526B6C001408EB /* ThreadHelper.swift */; };
		D109462D1C526CF5001408EB /* ImageTransition.swift in Sources */ = {isa = PBXBuildFile; fileRef = D10945ED1C526B6C001408EB /* ImageTransition.swift */; };
		D10EC2361C3D632300A4211C /* Kingfisher.framework in Frameworks */ = {isa = PBXBuildFile; fileRef = 4B2944481C3D01B20088C3E7 /* Kingfisher.framework */; };
		D12E0C4F1C47F23500AC98AD /* dancing-banana.gif in Resources */ = {isa = PBXBuildFile; fileRef = D12E0C441C47F23500AC98AD /* dancing-banana.gif */; };
		D12E0C501C47F23500AC98AD /* ImageCacheTests.swift in Sources */ = {isa = PBXBuildFile; fileRef = D12E0C451C47F23500AC98AD /* ImageCacheTests.swift */; };
		D12E0C511C47F23500AC98AD /* ImageDownloaderTests.swift in Sources */ = {isa = PBXBuildFile; fileRef = D12E0C461C47F23500AC98AD /* ImageDownloaderTests.swift */; };
		D12E0C521C47F23500AC98AD /* ImageExtensionTests.swift in Sources */ = {isa = PBXBuildFile; fileRef = D12E0C471C47F23500AC98AD /* ImageExtensionTests.swift */; };
		D12E0C531C47F23500AC98AD /* ImageViewExtensionTests.swift in Sources */ = {isa = PBXBuildFile; fileRef = D12E0C481C47F23500AC98AD /* ImageViewExtensionTests.swift */; };
		D12E0C551C47F23500AC98AD /* KingfisherManagerTests.swift in Sources */ = {isa = PBXBuildFile; fileRef = D12E0C4A1C47F23500AC98AD /* KingfisherManagerTests.swift */; };
		D12E0C561C47F23500AC98AD /* KingfisherOptionsInfoTests.swift in Sources */ = {isa = PBXBuildFile; fileRef = D12E0C4B1C47F23500AC98AD /* KingfisherOptionsInfoTests.swift */; };
		D12E0C571C47F23500AC98AD /* KingfisherTestHelper.swift in Sources */ = {isa = PBXBuildFile; fileRef = D12E0C4C1C47F23500AC98AD /* KingfisherTestHelper.swift */; };
		D12E0C581C47F23500AC98AD /* UIButtonExtensionTests.swift in Sources */ = {isa = PBXBuildFile; fileRef = D12E0C4E1C47F23500AC98AD /* UIButtonExtensionTests.swift */; };
		D12E0C6E1C47F6FE00AC98AD /* ImageCacheTests.swift in Sources */ = {isa = PBXBuildFile; fileRef = D12E0C451C47F23500AC98AD /* ImageCacheTests.swift */; };
		D12E0C6F1C47F6FE00AC98AD /* ImageDownloaderTests.swift in Sources */ = {isa = PBXBuildFile; fileRef = D12E0C461C47F23500AC98AD /* ImageDownloaderTests.swift */; };
		D12E0C701C47F6FE00AC98AD /* ImageExtensionTests.swift in Sources */ = {isa = PBXBuildFile; fileRef = D12E0C471C47F23500AC98AD /* ImageExtensionTests.swift */; };
		D12E0C711C47F6FE00AC98AD /* ImageViewExtensionTests.swift in Sources */ = {isa = PBXBuildFile; fileRef = D12E0C481C47F23500AC98AD /* ImageViewExtensionTests.swift */; };
		D12E0C721C47F6FE00AC98AD /* KingfisherManagerTests.swift in Sources */ = {isa = PBXBuildFile; fileRef = D12E0C4A1C47F23500AC98AD /* KingfisherManagerTests.swift */; };
		D12E0C731C47F6FE00AC98AD /* KingfisherOptionsInfoTests.swift in Sources */ = {isa = PBXBuildFile; fileRef = D12E0C4B1C47F23500AC98AD /* KingfisherOptionsInfoTests.swift */; };
		D12E0C741C47F6FE00AC98AD /* UIButtonExtensionTests.swift in Sources */ = {isa = PBXBuildFile; fileRef = D12E0C4E1C47F23500AC98AD /* UIButtonExtensionTests.swift */; };
		D12E0C751C47F70600AC98AD /* dancing-banana.gif in Resources */ = {isa = PBXBuildFile; fileRef = D12E0C441C47F23500AC98AD /* dancing-banana.gif */; };
		D12E0C761C47F71700AC98AD /* KingfisherTestHelper.swift in Sources */ = {isa = PBXBuildFile; fileRef = D12E0C4C1C47F23500AC98AD /* KingfisherTestHelper.swift */; };
		D12E0C821C47F7AF00AC98AD /* ImageCacheTests.swift in Sources */ = {isa = PBXBuildFile; fileRef = D12E0C451C47F23500AC98AD /* ImageCacheTests.swift */; };
		D12E0C831C47F7AF00AC98AD /* ImageDownloaderTests.swift in Sources */ = {isa = PBXBuildFile; fileRef = D12E0C461C47F23500AC98AD /* ImageDownloaderTests.swift */; };
		D12E0C841C47F7AF00AC98AD /* ImageExtensionTests.swift in Sources */ = {isa = PBXBuildFile; fileRef = D12E0C471C47F23500AC98AD /* ImageExtensionTests.swift */; };
		D12E0C851C47F7AF00AC98AD /* ImageViewExtensionTests.swift in Sources */ = {isa = PBXBuildFile; fileRef = D12E0C481C47F23500AC98AD /* ImageViewExtensionTests.swift */; };
		D12E0C861C47F7AF00AC98AD /* KingfisherManagerTests.swift in Sources */ = {isa = PBXBuildFile; fileRef = D12E0C4A1C47F23500AC98AD /* KingfisherManagerTests.swift */; };
		D12E0C871C47F7AF00AC98AD /* KingfisherOptionsInfoTests.swift in Sources */ = {isa = PBXBuildFile; fileRef = D12E0C4B1C47F23500AC98AD /* KingfisherOptionsInfoTests.swift */; };
		D12E0C891C47F7B700AC98AD /* KingfisherTestHelper.swift in Sources */ = {isa = PBXBuildFile; fileRef = D12E0C4C1C47F23500AC98AD /* KingfisherTestHelper.swift */; };
		D12E0C8A1C47F7C000AC98AD /* dancing-banana.gif in Resources */ = {isa = PBXBuildFile; fileRef = D12E0C441C47F23500AC98AD /* dancing-banana.gif */; };
		D12E0C951C47F91800AC98AD /* AppDelegate.swift in Sources */ = {isa = PBXBuildFile; fileRef = D12E0C8C1C47F91800AC98AD /* AppDelegate.swift */; };
		D12E0C961C47F91800AC98AD /* LaunchScreen.xib in Resources */ = {isa = PBXBuildFile; fileRef = D12E0C8D1C47F91800AC98AD /* LaunchScreen.xib */; };
		D12E0C971C47F91800AC98AD /* Main.storyboard in Resources */ = {isa = PBXBuildFile; fileRef = D12E0C8F1C47F91800AC98AD /* Main.storyboard */; };
		D12E0C981C47F91800AC98AD /* CollectionViewCell.swift in Sources */ = {isa = PBXBuildFile; fileRef = D12E0C911C47F91800AC98AD /* CollectionViewCell.swift */; };
		D12E0C991C47F91800AC98AD /* Images.xcassets in Resources */ = {isa = PBXBuildFile; fileRef = D12E0C921C47F91800AC98AD /* Images.xcassets */; };
		D12E0C9B1C47F91800AC98AD /* ViewController.swift in Sources */ = {isa = PBXBuildFile; fileRef = D12E0C941C47F91800AC98AD /* ViewController.swift */; };
		D12E0CA21C47F92200AC98AD /* AppDelegate.swift in Sources */ = {isa = PBXBuildFile; fileRef = D12E0C9D1C47F92200AC98AD /* AppDelegate.swift */; };
		D12E0CA31C47F92200AC98AD /* Assets.xcassets in Resources */ = {isa = PBXBuildFile; fileRef = D12E0C9E1C47F92200AC98AD /* Assets.xcassets */; };
		D12E0CA41C47F92200AC98AD /* Main.storyboard in Resources */ = {isa = PBXBuildFile; fileRef = D12E0C9F1C47F92200AC98AD /* Main.storyboard */; };
		D12E0CB51C47F9C100AC98AD /* CollectionViewCell.swift in Sources */ = {isa = PBXBuildFile; fileRef = D12E0C911C47F91800AC98AD /* CollectionViewCell.swift */; };
		D12E0CB61C47F9C100AC98AD /* ViewController.swift in Sources */ = {isa = PBXBuildFile; fileRef = D12E0C941C47F91800AC98AD /* ViewController.swift */; };
		D12F2EDC1C4E7B0200B8054D /* Assets.xcassets in Resources */ = {isa = PBXBuildFile; fileRef = D12F2ED81C4E7B0200B8054D /* Assets.xcassets */; };
		D12F2EDD1C4E7B0200B8054D /* Interface.storyboard in Resources */ = {isa = PBXBuildFile; fileRef = D12F2ED91C4E7B0200B8054D /* Interface.storyboard */; };
		D12F2EE41C4E7B8D00B8054D /* Assets.xcassets in Resources */ = {isa = PBXBuildFile; fileRef = D12F2EE01C4E7B8D00B8054D /* Assets.xcassets */; };
		D12F2EE51C4E7B8D00B8054D /* ExtensionDelegate.swift in Sources */ = {isa = PBXBuildFile; fileRef = D12F2EE11C4E7B8D00B8054D /* ExtensionDelegate.swift */; };
		D12F2EE71C4E7B8D00B8054D /* InterfaceController.swift in Sources */ = {isa = PBXBuildFile; fileRef = D12F2EE31C4E7B8D00B8054D /* InterfaceController.swift */; };
		D12F2EE81C4E7CF400B8054D /* Kingfisher.framework in Frameworks */ = {isa = PBXBuildFile; fileRef = D16799EB1C4E74460020FD12 /* Kingfisher.framework */; };
		D12F2EE91C4E7CF400B8054D /* Kingfisher.framework in Embed Frameworks */ = {isa = PBXBuildFile; fileRef = D16799EB1C4E74460020FD12 /* Kingfisher.framework */; settings = {ATTRIBUTES = (CodeSignOnCopy, RemoveHeadersOnCopy, ); }; };
		D13F49E91BEDA82000CE335D /* Kingfisher.framework in Frameworks */ = {isa = PBXBuildFile; fileRef = D13F49D61BEDA67C00CE335D /* Kingfisher.framework */; };
		D13F49EA1BEDA82000CE335D /* Kingfisher.framework in Embed Frameworks */ = {isa = PBXBuildFile; fileRef = D13F49D61BEDA67C00CE335D /* Kingfisher.framework */; settings = {ATTRIBUTES = (CodeSignOnCopy, RemoveHeadersOnCopy, ); }; };
		D1679A461C4E78B20020FD12 /* Kingfisher-watchOS-Demo Extension.appex in Embed App Extensions */ = {isa = PBXBuildFile; fileRef = D1679A451C4E78B20020FD12 /* Kingfisher-watchOS-Demo Extension.appex */; settings = {ATTRIBUTES = (RemoveHeadersOnCopy, ); }; };
		D1679A531C4E78B20020FD12 /* Kingfisher-watchOS-Demo.app in Embed Watch Content */ = {isa = PBXBuildFile; fileRef = D1679A391C4E78B20020FD12 /* Kingfisher-watchOS-Demo.app */; };
		D1D2C32A1C70A3230018F2F9 /* single-frame.gif in Resources */ = {isa = PBXBuildFile; fileRef = D1D2C3291C70A3230018F2F9 /* single-frame.gif */; };
		D1D2C32B1C70A3230018F2F9 /* single-frame.gif in Resources */ = {isa = PBXBuildFile; fileRef = D1D2C3291C70A3230018F2F9 /* single-frame.gif */; };
		D1D2C32C1C70A3230018F2F9 /* single-frame.gif in Resources */ = {isa = PBXBuildFile; fileRef = D1D2C3291C70A3230018F2F9 /* single-frame.gif */; };
		D1DC4B411D60996D00DFDFAA /* StringExtensionTests.swift in Sources */ = {isa = PBXBuildFile; fileRef = D1DC4B401D60996D00DFDFAA /* StringExtensionTests.swift */; };
		D1DC4B421D60996D00DFDFAA /* StringExtensionTests.swift in Sources */ = {isa = PBXBuildFile; fileRef = D1DC4B401D60996D00DFDFAA /* StringExtensionTests.swift */; };
		D1DC4B431D60996D00DFDFAA /* StringExtensionTests.swift in Sources */ = {isa = PBXBuildFile; fileRef = D1DC4B401D60996D00DFDFAA /* StringExtensionTests.swift */; };
		D1ED2D401AD2D09F00CFC3EB /* Kingfisher.framework in Frameworks */ = {isa = PBXBuildFile; fileRef = D1ED2D351AD2D09F00CFC3EB /* Kingfisher.framework */; };
		D1ED2D4C1AD2D09F00CFC3EB /* Kingfisher.framework in Frameworks */ = {isa = PBXBuildFile; fileRef = D1ED2D351AD2D09F00CFC3EB /* Kingfisher.framework */; };
		D1ED2D4D1AD2D09F00CFC3EB /* Kingfisher.framework in Embed Frameworks */ = {isa = PBXBuildFile; fileRef = D1ED2D351AD2D09F00CFC3EB /* Kingfisher.framework */; settings = {ATTRIBUTES = (CodeSignOnCopy, RemoveHeadersOnCopy, ); }; };
		D2F93EDA375F32898AFEE242 /* libPods-KingfisherTests.a in Frameworks */ = {isa = PBXBuildFile; fileRef = 9D0E767B01589AA8BE21FFA6 /* libPods-KingfisherTests.a */; };
		D9638BA01C7DBA660046523D /* ImagePrefetcher.swift in Sources */ = {isa = PBXBuildFile; fileRef = D9638B9F1C7DBA660046523D /* ImagePrefetcher.swift */; };
		D9638BA11C7DBA660046523D /* ImagePrefetcher.swift in Sources */ = {isa = PBXBuildFile; fileRef = D9638B9F1C7DBA660046523D /* ImagePrefetcher.swift */; };
		D9638BA21C7DBA660046523D /* ImagePrefetcher.swift in Sources */ = {isa = PBXBuildFile; fileRef = D9638B9F1C7DBA660046523D /* ImagePrefetcher.swift */; };
		D9638BA31C7DBA660046523D /* ImagePrefetcher.swift in Sources */ = {isa = PBXBuildFile; fileRef = D9638B9F1C7DBA660046523D /* ImagePrefetcher.swift */; };
		D9638BA61C7DC71F0046523D /* ImagePrefetcherTests.swift in Sources */ = {isa = PBXBuildFile; fileRef = D9638BA41C7DC71F0046523D /* ImagePrefetcherTests.swift */; };
		D9638BA71C7DCF560046523D /* ImagePrefetcherTests.swift in Sources */ = {isa = PBXBuildFile; fileRef = D9638BA41C7DC71F0046523D /* ImagePrefetcherTests.swift */; };
		D9638BA81C7DCF570046523D /* ImagePrefetcherTests.swift in Sources */ = {isa = PBXBuildFile; fileRef = D9638BA41C7DC71F0046523D /* ImagePrefetcherTests.swift */; };
/* End PBXBuildFile section */

/* Begin PBXContainerItemProxy section */
		4B3766851C478F940001443F /* PBXContainerItemProxy */ = {
			isa = PBXContainerItemProxy;
			containerPortal = D1ED2D031AD2CFA600CFC3EB /* Project object */;
			proxyType = 1;
			remoteGlobalIDString = D13F49D51BEDA67C00CE335D;
			remoteInfo = "Kingfisher-tvOS";
		};
		D10EC2371C3D632300A4211C /* PBXContainerItemProxy */ = {
			isa = PBXContainerItemProxy;
			containerPortal = D1ED2D031AD2CFA600CFC3EB /* Project object */;
			proxyType = 1;
			remoteGlobalIDString = 4B2944471C3D01B20088C3E7;
			remoteInfo = "Kingfisher-OSX";
		};
		D12F2EEA1C4E7CF500B8054D /* PBXContainerItemProxy */ = {
			isa = PBXContainerItemProxy;
			containerPortal = D1ED2D031AD2CFA600CFC3EB /* Project object */;
			proxyType = 1;
			remoteGlobalIDString = D16799EA1C4E74460020FD12;
			remoteInfo = "Kingfisher-watchOS";
		};
		D13F49EB1BEDA82000CE335D /* PBXContainerItemProxy */ = {
			isa = PBXContainerItemProxy;
			containerPortal = D1ED2D031AD2CFA600CFC3EB /* Project object */;
			proxyType = 1;
			remoteGlobalIDString = D13F49D51BEDA67C00CE335D;
			remoteInfo = "Kingfisher-tvOS";
		};
		D1679A471C4E78B20020FD12 /* PBXContainerItemProxy */ = {
			isa = PBXContainerItemProxy;
			containerPortal = D1ED2D031AD2CFA600CFC3EB /* Project object */;
			proxyType = 1;
			remoteGlobalIDString = D1679A441C4E78B20020FD12;
			remoteInfo = "Kingfisher-watchOS-Demo Extension";
		};
		D1679A511C4E78B20020FD12 /* PBXContainerItemProxy */ = {
			isa = PBXContainerItemProxy;
			containerPortal = D1ED2D031AD2CFA600CFC3EB /* Project object */;
			proxyType = 1;
			remoteGlobalIDString = D1679A381C4E78B20020FD12;
			remoteInfo = "Kingfisher-watchOS-Demo";
		};
		D1ED2D411AD2D09F00CFC3EB /* PBXContainerItemProxy */ = {
			isa = PBXContainerItemProxy;
			containerPortal = D1ED2D031AD2CFA600CFC3EB /* Project object */;
			proxyType = 1;
			remoteGlobalIDString = D1ED2D341AD2D09F00CFC3EB;
			remoteInfo = Kingfisher;
		};
		D1ED2D4A1AD2D09F00CFC3EB /* PBXContainerItemProxy */ = {
			isa = PBXContainerItemProxy;
			containerPortal = D1ED2D031AD2CFA600CFC3EB /* Project object */;
			proxyType = 1;
			remoteGlobalIDString = D1ED2D341AD2D09F00CFC3EB;
			remoteInfo = Kingfisher;
		};
/* End PBXContainerItemProxy section */

/* Begin PBXCopyFilesBuildPhase section */
		4BE2C9E61B381D42005313E5 /* Embed Watch Content */ = {
			isa = PBXCopyFilesBuildPhase;
			buildActionMask = 2147483647;
			dstPath = "$(CONTENTS_FOLDER_PATH)/Watch";
			dstSubfolderSpec = 16;
			files = (
				D1679A531C4E78B20020FD12 /* Kingfisher-watchOS-Demo.app in Embed Watch Content */,
			);
			name = "Embed Watch Content";
			runOnlyForDeploymentPostprocessing = 0;
		};
		D12F2EEC1C4E7CF500B8054D /* Embed Frameworks */ = {
			isa = PBXCopyFilesBuildPhase;
			buildActionMask = 2147483647;
			dstPath = "";
			dstSubfolderSpec = 10;
			files = (
				D12F2EE91C4E7CF400B8054D /* Kingfisher.framework in Embed Frameworks */,
			);
			name = "Embed Frameworks";
			runOnlyForDeploymentPostprocessing = 0;
		};
		D13F49ED1BEDA82000CE335D /* Embed Frameworks */ = {
			isa = PBXCopyFilesBuildPhase;
			buildActionMask = 2147483647;
			dstPath = "";
			dstSubfolderSpec = 10;
			files = (
				D13F49EA1BEDA82000CE335D /* Kingfisher.framework in Embed Frameworks */,
			);
			name = "Embed Frameworks";
			runOnlyForDeploymentPostprocessing = 0;
		};
		D1679A571C4E78B20020FD12 /* Embed App Extensions */ = {
			isa = PBXCopyFilesBuildPhase;
			buildActionMask = 2147483647;
			dstPath = "";
			dstSubfolderSpec = 13;
			files = (
				D1679A461C4E78B20020FD12 /* Kingfisher-watchOS-Demo Extension.appex in Embed App Extensions */,
			);
			name = "Embed App Extensions";
			runOnlyForDeploymentPostprocessing = 0;
		};
		D1ED2D511AD2D09F00CFC3EB /* Embed Frameworks */ = {
			isa = PBXCopyFilesBuildPhase;
			buildActionMask = 2147483647;
			dstPath = "";
			dstSubfolderSpec = 10;
			files = (
				D1ED2D4D1AD2D09F00CFC3EB /* Kingfisher.framework in Embed Frameworks */,
			);
			name = "Embed Frameworks";
			runOnlyForDeploymentPostprocessing = 0;
		};
/* End PBXCopyFilesBuildPhase section */

/* Begin PBXFileReference section */
		0268A213AE27BC6133BC5E0F /* libPods-KingfisherTests-macOS.a */ = {isa = PBXFileReference; explicitFileType = archive.ar; includeInIndex = 0; path = "libPods-KingfisherTests-macOS.a"; sourceTree = BUILT_PRODUCTS_DIR; };
		033CD4A1D8C6D03D7AC150BE /* Pods-KingfisherTests-tvOS.release.xcconfig */ = {isa = PBXFileReference; includeInIndex = 1; lastKnownFileType = text.xcconfig; name = "Pods-KingfisherTests-tvOS.release.xcconfig"; path = "Pods/Target Support Files/Pods-KingfisherTests-tvOS/Pods-KingfisherTests-tvOS.release.xcconfig"; sourceTree = "<group>"; };
		1446B878F6627F0B79BB366C /* libPods-KingfisherTests-tvOS.a */ = {isa = PBXFileReference; explicitFileType = archive.ar; includeInIndex = 0; path = "libPods-KingfisherTests-tvOS.a"; sourceTree = BUILT_PRODUCTS_DIR; };
		182FFF771CC9ACBA004B728D /* NSButton+Kingfisher.swift */ = {isa = PBXFileReference; fileEncoding = 4; lastKnownFileType = sourcecode.swift; name = "NSButton+Kingfisher.swift"; path = "Sources/NSButton+Kingfisher.swift"; sourceTree = "<group>"; };
		185218B51CC07F8300BD58DE /* NSButtonExtensionTests.swift */ = {isa = PBXFileReference; fileEncoding = 4; lastKnownFileType = sourcecode.swift; path = NSButtonExtensionTests.swift; sourceTree = "<group>"; };
		4AB2628A580157ADADCE0011 /* Pods-KingfisherTests.debug.xcconfig */ = {isa = PBXFileReference; includeInIndex = 1; lastKnownFileType = text.xcconfig; name = "Pods-KingfisherTests.debug.xcconfig"; path = "Pods/Target Support Files/Pods-KingfisherTests/Pods-KingfisherTests.debug.xcconfig"; sourceTree = "<group>"; };
		4B164ACE1B8D554200768EC6 /* CFNetwork.framework */ = {isa = PBXFileReference; lastKnownFileType = wrapper.framework; name = CFNetwork.framework; path = System/Library/Frameworks/CFNetwork.framework; sourceTree = SDKROOT; };
		4B2944481C3D01B20088C3E7 /* Kingfisher.framework */ = {isa = PBXFileReference; explicitFileType = wrapper.framework; includeInIndex = 0; path = Kingfisher.framework; sourceTree = BUILT_PRODUCTS_DIR; };
		4B2944551C3D03880088C3E7 /* Kingfisher-macOS-Demo.app */ = {isa = PBXFileReference; explicitFileType = wrapper.application; includeInIndex = 0; path = "Kingfisher-macOS-Demo.app"; sourceTree = BUILT_PRODUCTS_DIR; };
		4B2B8E491D70128200FC4749 /* ImageProcessor.swift */ = {isa = PBXFileReference; fileEncoding = 4; lastKnownFileType = sourcecode.swift; name = ImageProcessor.swift; path = Sources/ImageProcessor.swift; sourceTree = "<group>"; };
		4B37667F1C478F940001443F /* KingfisherTests-tvOS.xctest */ = {isa = PBXFileReference; explicitFileType = wrapper.cfbundle; includeInIndex = 0; path = "KingfisherTests-tvOS.xctest"; sourceTree = BUILT_PRODUCTS_DIR; };
		4B37669F1C4794460001443F /* CFNetwork.framework */ = {isa = PBXFileReference; lastKnownFileType = wrapper.framework; name = CFNetwork.framework; path = Platforms/AppleTVOS.platform/Developer/SDKs/AppleTVOS9.1.sdk/System/Library/Frameworks/CFNetwork.framework; sourceTree = DEVELOPER_DIR; };
		4B3766A11C47944D0001443F /* CFNetwork.framework */ = {isa = PBXFileReference; lastKnownFileType = wrapper.framework; name = CFNetwork.framework; path = Platforms/MacOSX.platform/Developer/SDKs/MacOSX10.11.sdk/System/Library/Frameworks/CFNetwork.framework; sourceTree = DEVELOPER_DIR; };
		4B3E714D1B01FEB200F5AAED /* WatchKit.framework */ = {isa = PBXFileReference; lastKnownFileType = wrapper.framework; name = WatchKit.framework; path = System/Library/Frameworks/WatchKit.framework; sourceTree = SDKROOT; };
		4B6313F31D766BEF0078E017 /* Filter.swift */ = {isa = PBXFileReference; fileEncoding = 4; lastKnownFileType = sourcecode.swift; name = Filter.swift; path = Sources/Filter.swift; sourceTree = "<group>"; };
		4B98674E1CD1CF42003ADAC7 /* AnimatedImageView.swift */ = {isa = PBXFileReference; fileEncoding = 4; lastKnownFileType = sourcecode.swift; name = AnimatedImageView.swift; path = Sources/AnimatedImageView.swift; sourceTree = "<group>"; };
		4BCCF3361D5B02F8003387C2 /* AppDelegate.swift */ = {isa = PBXFileReference; fileEncoding = 4; lastKnownFileType = sourcecode.swift; path = AppDelegate.swift; sourceTree = "<group>"; };
		4BCCF3371D5B02F8003387C2 /* Assets.xcassets */ = {isa = PBXFileReference; lastKnownFileType = folder.assetcatalog; path = Assets.xcassets; sourceTree = "<group>"; };
		4BCCF3391D5B02F8003387C2 /* Base */ = {isa = PBXFileReference; lastKnownFileType = file.storyboard; name = Base; path = Base.lproj/Main.storyboard; sourceTree = "<group>"; };
		4BCCF33A1D5B02F8003387C2 /* Cell.xib */ = {isa = PBXFileReference; fileEncoding = 4; lastKnownFileType = file.xib; path = Cell.xib; sourceTree = "<group>"; };
		4BCCF33B1D5B02F8003387C2 /* Info.plist */ = {isa = PBXFileReference; fileEncoding = 4; lastKnownFileType = text.plist.xml; path = Info.plist; sourceTree = "<group>"; };
		4BCCF33C1D5B02F8003387C2 /* ViewController.swift */ = {isa = PBXFileReference; fileEncoding = 4; lastKnownFileType = sourcecode.swift; path = ViewController.swift; sourceTree = "<group>"; };
		4BCCF3441D5B0457003387C2 /* Info.plist */ = {isa = PBXFileReference; fileEncoding = 4; lastKnownFileType = text.plist.xml; path = Info.plist; sourceTree = "<group>"; };
		4BE3BCC11D756A77000BFA17 /* kingfisher-b&w-mac.jpg */ = {isa = PBXFileReference; lastKnownFileType = image.jpeg; path = "kingfisher-b&w-mac.jpg"; sourceTree = "<group>"; };
		4BE3BCC21D756A77000BFA17 /* kingfisher-b&w.jpg */ = {isa = PBXFileReference; lastKnownFileType = image.jpeg; path = "kingfisher-b&w.jpg"; sourceTree = "<group>"; };
		4BE3BCC31D756A77000BFA17 /* onevcat-b&w-mac.jpg */ = {isa = PBXFileReference; lastKnownFileType = image.jpeg; path = "onevcat-b&w-mac.jpg"; sourceTree = "<group>"; };
		4BE3BCC41D756A77000BFA17 /* onevcat-b&w.jpg */ = {isa = PBXFileReference; lastKnownFileType = image.jpeg; path = "onevcat-b&w.jpg"; sourceTree = "<group>"; };
		4BE3BCC51D756A77000BFA17 /* unicorn-b&w-mac.png */ = {isa = PBXFileReference; lastKnownFileType = image.png; path = "unicorn-b&w-mac.png"; sourceTree = "<group>"; };
		4BE3BCC61D756A77000BFA17 /* unicorn-b&w.png */ = {isa = PBXFileReference; lastKnownFileType = image.png; path = "unicorn-b&w.png"; sourceTree = "<group>"; };
		4BE3BCC81D756A77000BFA17 /* kingfisher-blur-10-mac.jpg */ = {isa = PBXFileReference; lastKnownFileType = image.jpeg; path = "kingfisher-blur-10-mac.jpg"; sourceTree = "<group>"; };
		4BE3BCC91D756A77000BFA17 /* kingfisher-blur-10.jpg */ = {isa = PBXFileReference; lastKnownFileType = image.jpeg; path = "kingfisher-blur-10.jpg"; sourceTree = "<group>"; };
		4BE3BCCA1D756A77000BFA17 /* onevcat-blur-10-mac.jpg */ = {isa = PBXFileReference; lastKnownFileType = image.jpeg; path = "onevcat-blur-10-mac.jpg"; sourceTree = "<group>"; };
		4BE3BCCB1D756A77000BFA17 /* onevcat-blur-10.jpg */ = {isa = PBXFileReference; lastKnownFileType = image.jpeg; path = "onevcat-blur-10.jpg"; sourceTree = "<group>"; };
		4BE3BCCC1D756A77000BFA17 /* unicorn-blur-10-mac.png */ = {isa = PBXFileReference; lastKnownFileType = image.png; path = "unicorn-blur-10-mac.png"; sourceTree = "<group>"; };
		4BE3BCCD1D756A77000BFA17 /* unicorn-blur-10.png */ = {isa = PBXFileReference; lastKnownFileType = image.png; path = "unicorn-blur-10.png"; sourceTree = "<group>"; };
		4BE3BCCF1D756A77000BFA17 /* kingfisher-color-control-b00-c11-s12-ev07-mac.jpg */ = {isa = PBXFileReference; lastKnownFileType = image.jpeg; path = "kingfisher-color-control-b00-c11-s12-ev07-mac.jpg"; sourceTree = "<group>"; };
		4BE3BCD01D756A77000BFA17 /* kingfisher-color-control-b00-c11-s12-ev07.jpg */ = {isa = PBXFileReference; lastKnownFileType = image.jpeg; path = "kingfisher-color-control-b00-c11-s12-ev07.jpg"; sourceTree = "<group>"; };
		4BE3BCD11D756A77000BFA17 /* onevcat-color-control-b00-c11-s12-ev07-mac.jpg */ = {isa = PBXFileReference; lastKnownFileType = image.jpeg; path = "onevcat-color-control-b00-c11-s12-ev07-mac.jpg"; sourceTree = "<group>"; };
		4BE3BCD21D756A77000BFA17 /* onevcat-color-control-b00-c11-s12-ev07.jpg */ = {isa = PBXFileReference; lastKnownFileType = image.jpeg; path = "onevcat-color-control-b00-c11-s12-ev07.jpg"; sourceTree = "<group>"; };
		4BE3BCD31D756A77000BFA17 /* unicorn-color-control-b00-c11-s12-ev07-mac.png */ = {isa = PBXFileReference; lastKnownFileType = image.png; path = "unicorn-color-control-b00-c11-s12-ev07-mac.png"; sourceTree = "<group>"; };
		4BE3BCD41D756A77000BFA17 /* unicorn-color-control-b00-c11-s12-ev07.png */ = {isa = PBXFileReference; lastKnownFileType = image.png; path = "unicorn-color-control-b00-c11-s12-ev07.png"; sourceTree = "<group>"; };
		4BE3BCD61D756A77000BFA17 /* kingfisher-blur-4-round-corner-60-mac.jpg */ = {isa = PBXFileReference; lastKnownFileType = image.jpeg; path = "kingfisher-blur-4-round-corner-60-mac.jpg"; sourceTree = "<group>"; };
		4BE3BCD71D756A77000BFA17 /* kingfisher-blur-4-round-corner-60.jpg */ = {isa = PBXFileReference; lastKnownFileType = image.jpeg; path = "kingfisher-blur-4-round-corner-60.jpg"; sourceTree = "<group>"; };
		4BE3BCD81D756A77000BFA17 /* onevcat-blur-4-round-corner-60-mac.jpg */ = {isa = PBXFileReference; lastKnownFileType = image.jpeg; path = "onevcat-blur-4-round-corner-60-mac.jpg"; sourceTree = "<group>"; };
		4BE3BCD91D756A77000BFA17 /* onevcat-blur-4-round-corner-60.jpg */ = {isa = PBXFileReference; lastKnownFileType = image.jpeg; path = "onevcat-blur-4-round-corner-60.jpg"; sourceTree = "<group>"; };
		4BE3BCDA1D756A77000BFA17 /* unicorn-blur-4-round-corner-60-mac.png */ = {isa = PBXFileReference; lastKnownFileType = image.png; path = "unicorn-blur-4-round-corner-60-mac.png"; sourceTree = "<group>"; };
		4BE3BCDB1D756A77000BFA17 /* unicorn-blur-4-round-corner-60.png */ = {isa = PBXFileReference; lastKnownFileType = image.png; path = "unicorn-blur-4-round-corner-60.png"; sourceTree = "<group>"; };
		4BE3BCEA1D756A77000BFA17 /* kingfisher-resize-120-mac.jpg */ = {isa = PBXFileReference; lastKnownFileType = image.jpeg; path = "kingfisher-resize-120-mac.jpg"; sourceTree = "<group>"; };
		4BE3BCEB1D756A77000BFA17 /* kingfisher-resize-120.jpg */ = {isa = PBXFileReference; lastKnownFileType = image.jpeg; path = "kingfisher-resize-120.jpg"; sourceTree = "<group>"; };
		4BE3BCEE1D756A77000BFA17 /* onevcat-resize-120-mac.jpg */ = {isa = PBXFileReference; lastKnownFileType = image.jpeg; path = "onevcat-resize-120-mac.jpg"; sourceTree = "<group>"; };
		4BE3BCEF1D756A77000BFA17 /* onevcat-resize-120.jpg */ = {isa = PBXFileReference; lastKnownFileType = image.jpeg; path = "onevcat-resize-120.jpg"; sourceTree = "<group>"; };
		4BE3BCF21D756A77000BFA17 /* unicorn-resize-120-mac.png */ = {isa = PBXFileReference; lastKnownFileType = image.png; path = "unicorn-resize-120-mac.png"; sourceTree = "<group>"; };
		4BE3BCF31D756A77000BFA17 /* unicorn-resize-120.png */ = {isa = PBXFileReference; lastKnownFileType = image.png; path = "unicorn-resize-120.png"; sourceTree = "<group>"; };
		4BE3BCF71D756A77000BFA17 /* kingfisher-round-corner-40-mac.jpg */ = {isa = PBXFileReference; lastKnownFileType = image.jpeg; path = "kingfisher-round-corner-40-mac.jpg"; sourceTree = "<group>"; };
		4BE3BCF81D756A77000BFA17 /* kingfisher-round-corner-40.jpg */ = {isa = PBXFileReference; lastKnownFileType = image.jpeg; path = "kingfisher-round-corner-40.jpg"; sourceTree = "<group>"; };
		4BE3BCF91D756A77000BFA17 /* kingfisher-round-corner-60-resize-100-mac.jpg */ = {isa = PBXFileReference; lastKnownFileType = image.jpeg; path = "kingfisher-round-corner-60-resize-100-mac.jpg"; sourceTree = "<group>"; };
		4BE3BCFA1D756A77000BFA17 /* kingfisher-round-corner-60-resize-100.jpg */ = {isa = PBXFileReference; lastKnownFileType = image.jpeg; path = "kingfisher-round-corner-60-resize-100.jpg"; sourceTree = "<group>"; };
		4BE3BCFB1D756A77000BFA17 /* onevcat-round-corner-40-mac.jpg */ = {isa = PBXFileReference; lastKnownFileType = image.jpeg; path = "onevcat-round-corner-40-mac.jpg"; sourceTree = "<group>"; };
		4BE3BCFC1D756A77000BFA17 /* onevcat-round-corner-40.jpg */ = {isa = PBXFileReference; lastKnownFileType = image.jpeg; path = "onevcat-round-corner-40.jpg"; sourceTree = "<group>"; };
		4BE3BCFD1D756A77000BFA17 /* onevcat-round-corner-60-resize-100-mac.jpg */ = {isa = PBXFileReference; lastKnownFileType = image.jpeg; path = "onevcat-round-corner-60-resize-100-mac.jpg"; sourceTree = "<group>"; };
		4BE3BCFE1D756A77000BFA17 /* onevcat-round-corner-60-resize-100.jpg */ = {isa = PBXFileReference; lastKnownFileType = image.jpeg; path = "onevcat-round-corner-60-resize-100.jpg"; sourceTree = "<group>"; };
		4BE3BCFF1D756A77000BFA17 /* unicorn-round-corner-40-mac.png */ = {isa = PBXFileReference; lastKnownFileType = image.png; path = "unicorn-round-corner-40-mac.png"; sourceTree = "<group>"; };
		4BE3BD001D756A77000BFA17 /* unicorn-round-corner-40.png */ = {isa = PBXFileReference; lastKnownFileType = image.png; path = "unicorn-round-corner-40.png"; sourceTree = "<group>"; };
		4BE3BD011D756A77000BFA17 /* unicorn-round-corner-60-resize-100-mac.png */ = {isa = PBXFileReference; lastKnownFileType = image.png; path = "unicorn-round-corner-60-resize-100-mac.png"; sourceTree = "<group>"; };
		4BE3BD021D756A77000BFA17 /* unicorn-round-corner-60-resize-100.png */ = {isa = PBXFileReference; lastKnownFileType = image.png; path = "unicorn-round-corner-60-resize-100.png"; sourceTree = "<group>"; };
		4BE3BD041D756A77000BFA17 /* kingfisher-tint-yellow-02-mac.jpg */ = {isa = PBXFileReference; lastKnownFileType = image.jpeg; path = "kingfisher-tint-yellow-02-mac.jpg"; sourceTree = "<group>"; };
		4BE3BD051D756A77000BFA17 /* kingfisher-tint-yellow-02.jpg */ = {isa = PBXFileReference; lastKnownFileType = image.jpeg; path = "kingfisher-tint-yellow-02.jpg"; sourceTree = "<group>"; };
		4BE3BD061D756A77000BFA17 /* onevcat-tint-yellow-02-mac.jpg */ = {isa = PBXFileReference; lastKnownFileType = image.jpeg; path = "onevcat-tint-yellow-02-mac.jpg"; sourceTree = "<group>"; };
		4BE3BD071D756A77000BFA17 /* onevcat-tint-yellow-02.jpg */ = {isa = PBXFileReference; lastKnownFileType = image.jpeg; path = "onevcat-tint-yellow-02.jpg"; sourceTree = "<group>"; };
		4BE3BD081D756A77000BFA17 /* unicorn-tint-yellow-02-mac.png */ = {isa = PBXFileReference; lastKnownFileType = image.png; path = "unicorn-tint-yellow-02-mac.png"; sourceTree = "<group>"; };
		4BE3BD091D756A77000BFA17 /* unicorn-tint-yellow-02.png */ = {isa = PBXFileReference; lastKnownFileType = image.png; path = "unicorn-tint-yellow-02.png"; sourceTree = "<group>"; };
		4BE3BDDC1D757B84000BFA17 /* kingfisher-overlay-red-07-mac.jpg */ = {isa = PBXFileReference; lastKnownFileType = image.jpeg; path = "kingfisher-overlay-red-07-mac.jpg"; sourceTree = "<group>"; };
		4BE3BDDD1D757B84000BFA17 /* kingfisher-overlay-red-07.jpg */ = {isa = PBXFileReference; lastKnownFileType = image.jpeg; path = "kingfisher-overlay-red-07.jpg"; sourceTree = "<group>"; };
		4BE3BDDE1D757B84000BFA17 /* kingfisher-overlay-red-mac.jpg */ = {isa = PBXFileReference; lastKnownFileType = image.jpeg; path = "kingfisher-overlay-red-mac.jpg"; sourceTree = "<group>"; };
		4BE3BDDF1D757B84000BFA17 /* kingfisher-overlay-red.jpg */ = {isa = PBXFileReference; lastKnownFileType = image.jpeg; path = "kingfisher-overlay-red.jpg"; sourceTree = "<group>"; };
		4BE3BDE01D757B84000BFA17 /* onevcat-overlay-red-07-mac.jpg */ = {isa = PBXFileReference; lastKnownFileType = image.jpeg; path = "onevcat-overlay-red-07-mac.jpg"; sourceTree = "<group>"; };
		4BE3BDE11D757B84000BFA17 /* onevcat-overlay-red-07.jpg */ = {isa = PBXFileReference; lastKnownFileType = image.jpeg; path = "onevcat-overlay-red-07.jpg"; sourceTree = "<group>"; };
		4BE3BDE21D757B84000BFA17 /* onevcat-overlay-red-mac.jpg */ = {isa = PBXFileReference; lastKnownFileType = image.jpeg; path = "onevcat-overlay-red-mac.jpg"; sourceTree = "<group>"; };
		4BE3BDE31D757B84000BFA17 /* onevcat-overlay-red.jpg */ = {isa = PBXFileReference; lastKnownFileType = image.jpeg; path = "onevcat-overlay-red.jpg"; sourceTree = "<group>"; };
		4BE3BDE41D757B84000BFA17 /* unicorn-overlay-red-07-mac.png */ = {isa = PBXFileReference; lastKnownFileType = image.png; path = "unicorn-overlay-red-07-mac.png"; sourceTree = "<group>"; };
		4BE3BDE51D757B84000BFA17 /* unicorn-overlay-red-07.png */ = {isa = PBXFileReference; lastKnownFileType = image.png; path = "unicorn-overlay-red-07.png"; sourceTree = "<group>"; };
		4BE3BDE61D757B84000BFA17 /* unicorn-overlay-red-mac.png */ = {isa = PBXFileReference; lastKnownFileType = image.png; path = "unicorn-overlay-red-mac.png"; sourceTree = "<group>"; };
		4BE3BDE71D757B84000BFA17 /* unicorn-overlay-red.png */ = {isa = PBXFileReference; lastKnownFileType = image.png; path = "unicorn-overlay-red.png"; sourceTree = "<group>"; };
		4BF806D61D752D4900C8DB13 /* ImageProcessorTests.swift */ = {isa = PBXFileReference; fileEncoding = 4; lastKnownFileType = sourcecode.swift; path = ImageProcessorTests.swift; sourceTree = "<group>"; };
		4BF806DD1D75411B00C8DB13 /* kingfisher.jpg */ = {isa = PBXFileReference; lastKnownFileType = image.jpeg; path = kingfisher.jpg; sourceTree = "<group>"; };
		4BF806DE1D75411B00C8DB13 /* onevcat.jpg */ = {isa = PBXFileReference; lastKnownFileType = image.jpeg; path = onevcat.jpg; sourceTree = "<group>"; };
		4BF806DF1D75411B00C8DB13 /* unicorn.png */ = {isa = PBXFileReference; lastKnownFileType = image.png; path = unicorn.png; sourceTree = "<group>"; };
		6CD5C0134AA4B1C0892E7319 /* Pods-KingfisherTests.release.xcconfig */ = {isa = PBXFileReference; includeInIndex = 1; lastKnownFileType = text.xcconfig; name = "Pods-KingfisherTests.release.xcconfig"; path = "Pods/Target Support Files/Pods-KingfisherTests/Pods-KingfisherTests.release.xcconfig"; sourceTree = "<group>"; };
		7204D40BEFEA059FA25864C4 /* Pods-KingfisherTests-macOS.debug.xcconfig */ = {isa = PBXFileReference; includeInIndex = 1; lastKnownFileType = text.xcconfig; name = "Pods-KingfisherTests-macOS.debug.xcconfig"; path = "Pods/Target Support Files/Pods-KingfisherTests-macOS/Pods-KingfisherTests-macOS.debug.xcconfig"; sourceTree = "<group>"; };
		9D0E767B01589AA8BE21FFA6 /* libPods-KingfisherTests.a */ = {isa = PBXFileReference; explicitFileType = archive.ar; includeInIndex = 0; path = "libPods-KingfisherTests.a"; sourceTree = BUILT_PRODUCTS_DIR; };
		D10945EA1C526B6C001408EB /* Image.swift */ = {isa = PBXFileReference; lastKnownFileType = sourcecode.swift; name = Image.swift; path = Sources/Image.swift; sourceTree = "<group>"; };
		D10945EB1C526B6C001408EB /* ImageCache.swift */ = {isa = PBXFileReference; lastKnownFileType = sourcecode.swift; name = ImageCache.swift; path = Sources/ImageCache.swift; sourceTree = "<group>"; };
		D10945EC1C526B6C001408EB /* ImageDownloader.swift */ = {isa = PBXFileReference; lastKnownFileType = sourcecode.swift; name = ImageDownloader.swift; path = Sources/ImageDownloader.swift; sourceTree = "<group>"; };
		D10945ED1C526B6C001408EB /* ImageTransition.swift */ = {isa = PBXFileReference; lastKnownFileType = sourcecode.swift; name = ImageTransition.swift; path = Sources/ImageTransition.swift; sourceTree = "<group>"; };
		D10945EE1C526B6C001408EB /* ImageView+Kingfisher.swift */ = {isa = PBXFileReference; lastKnownFileType = sourcecode.swift; name = "ImageView+Kingfisher.swift"; path = "Sources/ImageView+Kingfisher.swift"; sourceTree = "<group>"; };
		D10945EF1C526B6C001408EB /* Info.plist */ = {isa = PBXFileReference; lastKnownFileType = text.plist.xml; name = Info.plist; path = Sources/Info.plist; sourceTree = "<group>"; };
		D10945F01C526B6C001408EB /* Kingfisher.h */ = {isa = PBXFileReference; lastKnownFileType = sourcecode.c.h; name = Kingfisher.h; path = Sources/Kingfisher.h; sourceTree = "<group>"; };
		D10945F11C526B6C001408EB /* KingfisherManager.swift */ = {isa = PBXFileReference; lastKnownFileType = sourcecode.swift; name = KingfisherManager.swift; path = Sources/KingfisherManager.swift; sourceTree = "<group>"; };
		D10945F21C526B6C001408EB /* KingfisherOptionsInfo.swift */ = {isa = PBXFileReference; lastKnownFileType = sourcecode.swift; name = KingfisherOptionsInfo.swift; path = Sources/KingfisherOptionsInfo.swift; sourceTree = "<group>"; };
		D10945F31C526B6C001408EB /* Resource.swift */ = {isa = PBXFileReference; lastKnownFileType = sourcecode.swift; name = Resource.swift; path = Sources/Resource.swift; sourceTree = "<group>"; };
		D10945F41C526B6C001408EB /* String+MD5.swift */ = {isa = PBXFileReference; lastKnownFileType = sourcecode.swift; name = "String+MD5.swift"; path = "Sources/String+MD5.swift"; sourceTree = "<group>"; };
		D10945F51C526B6C001408EB /* ThreadHelper.swift */ = {isa = PBXFileReference; lastKnownFileType = sourcecode.swift; name = ThreadHelper.swift; path = Sources/ThreadHelper.swift; sourceTree = "<group>"; };
		D10945F61C526B6C001408EB /* UIButton+Kingfisher.swift */ = {isa = PBXFileReference; lastKnownFileType = sourcecode.swift; name = "UIButton+Kingfisher.swift"; path = "Sources/UIButton+Kingfisher.swift"; sourceTree = "<group>"; };
		D10EC2311C3D632300A4211C /* KingfisherTests-macOS.xctest */ = {isa = PBXFileReference; explicitFileType = wrapper.cfbundle; includeInIndex = 0; path = "KingfisherTests-macOS.xctest"; sourceTree = BUILT_PRODUCTS_DIR; };
		D12E0C441C47F23500AC98AD /* dancing-banana.gif */ = {isa = PBXFileReference; lastKnownFileType = image.gif; path = "dancing-banana.gif"; sourceTree = "<group>"; };
		D12E0C451C47F23500AC98AD /* ImageCacheTests.swift */ = {isa = PBXFileReference; fileEncoding = 4; lastKnownFileType = sourcecode.swift; path = ImageCacheTests.swift; sourceTree = "<group>"; };
		D12E0C461C47F23500AC98AD /* ImageDownloaderTests.swift */ = {isa = PBXFileReference; fileEncoding = 4; lastKnownFileType = sourcecode.swift; path = ImageDownloaderTests.swift; sourceTree = "<group>"; };
		D12E0C471C47F23500AC98AD /* ImageExtensionTests.swift */ = {isa = PBXFileReference; fileEncoding = 4; lastKnownFileType = sourcecode.swift; path = ImageExtensionTests.swift; sourceTree = "<group>"; };
		D12E0C481C47F23500AC98AD /* ImageViewExtensionTests.swift */ = {isa = PBXFileReference; fileEncoding = 4; lastKnownFileType = sourcecode.swift; path = ImageViewExtensionTests.swift; sourceTree = "<group>"; };
		D12E0C491C47F23500AC98AD /* Info.plist */ = {isa = PBXFileReference; fileEncoding = 4; lastKnownFileType = text.plist.xml; path = Info.plist; sourceTree = "<group>"; };
		D12E0C4A1C47F23500AC98AD /* KingfisherManagerTests.swift */ = {isa = PBXFileReference; fileEncoding = 4; lastKnownFileType = sourcecode.swift; path = KingfisherManagerTests.swift; sourceTree = "<group>"; };
		D12E0C4B1C47F23500AC98AD /* KingfisherOptionsInfoTests.swift */ = {isa = PBXFileReference; fileEncoding = 4; lastKnownFileType = sourcecode.swift; path = KingfisherOptionsInfoTests.swift; sourceTree = "<group>"; };
		D12E0C4C1C47F23500AC98AD /* KingfisherTestHelper.swift */ = {isa = PBXFileReference; fileEncoding = 4; lastKnownFileType = sourcecode.swift; path = KingfisherTestHelper.swift; sourceTree = "<group>"; };
		D12E0C4D1C47F23500AC98AD /* KingfisherTests-Bridging-Header.h */ = {isa = PBXFileReference; fileEncoding = 4; lastKnownFileType = sourcecode.c.h; path = "KingfisherTests-Bridging-Header.h"; sourceTree = "<group>"; };
		D12E0C4E1C47F23500AC98AD /* UIButtonExtensionTests.swift */ = {isa = PBXFileReference; fileEncoding = 4; lastKnownFileType = sourcecode.swift; path = UIButtonExtensionTests.swift; sourceTree = "<group>"; };
		D12E0C5F1C47F24800AC98AD /* Info.plist */ = {isa = PBXFileReference; fileEncoding = 4; lastKnownFileType = text.plist.xml; path = Info.plist; sourceTree = "<group>"; };
		D12E0C8C1C47F91800AC98AD /* AppDelegate.swift */ = {isa = PBXFileReference; fileEncoding = 4; lastKnownFileType = sourcecode.swift; path = AppDelegate.swift; sourceTree = "<group>"; };
		D12E0C8E1C47F91800AC98AD /* Base */ = {isa = PBXFileReference; lastKnownFileType = file.xib; name = Base; path = Base.lproj/LaunchScreen.xib; sourceTree = "<group>"; };
		D12E0C901C47F91800AC98AD /* Base */ = {isa = PBXFileReference; lastKnownFileType = file.storyboard; name = Base; path = Base.lproj/Main.storyboard; sourceTree = "<group>"; };
		D12E0C911C47F91800AC98AD /* CollectionViewCell.swift */ = {isa = PBXFileReference; fileEncoding = 4; lastKnownFileType = sourcecode.swift; path = CollectionViewCell.swift; sourceTree = "<group>"; };
		D12E0C921C47F91800AC98AD /* Images.xcassets */ = {isa = PBXFileReference; lastKnownFileType = folder.assetcatalog; path = Images.xcassets; sourceTree = "<group>"; };
		D12E0C931C47F91800AC98AD /* Info.plist */ = {isa = PBXFileReference; fileEncoding = 4; lastKnownFileType = text.plist.xml; path = Info.plist; sourceTree = "<group>"; };
		D12E0C941C47F91800AC98AD /* ViewController.swift */ = {isa = PBXFileReference; fileEncoding = 4; lastKnownFileType = sourcecode.swift; path = ViewController.swift; sourceTree = "<group>"; };
		D12E0C9D1C47F92200AC98AD /* AppDelegate.swift */ = {isa = PBXFileReference; fileEncoding = 4; lastKnownFileType = sourcecode.swift; path = AppDelegate.swift; sourceTree = "<group>"; };
		D12E0C9E1C47F92200AC98AD /* Assets.xcassets */ = {isa = PBXFileReference; lastKnownFileType = folder.assetcatalog; path = Assets.xcassets; sourceTree = "<group>"; };
		D12E0CA01C47F92200AC98AD /* Base */ = {isa = PBXFileReference; lastKnownFileType = file.storyboard; name = Base; path = Base.lproj/Main.storyboard; sourceTree = "<group>"; };
		D12E0CA11C47F92200AC98AD /* Info.plist */ = {isa = PBXFileReference; fileEncoding = 4; lastKnownFileType = text.plist.xml; path = Info.plist; sourceTree = "<group>"; };
		D12F2ED81C4E7B0200B8054D /* Assets.xcassets */ = {isa = PBXFileReference; lastKnownFileType = folder.assetcatalog; path = Assets.xcassets; sourceTree = "<group>"; };
		D12F2EDA1C4E7B0200B8054D /* Base */ = {isa = PBXFileReference; lastKnownFileType = file.storyboard; name = Base; path = Base.lproj/Interface.storyboard; sourceTree = "<group>"; };
		D12F2EDB1C4E7B0200B8054D /* Info.plist */ = {isa = PBXFileReference; fileEncoding = 4; lastKnownFileType = text.plist.xml; path = Info.plist; sourceTree = "<group>"; };
		D12F2EE01C4E7B8D00B8054D /* Assets.xcassets */ = {isa = PBXFileReference; lastKnownFileType = folder.assetcatalog; path = Assets.xcassets; sourceTree = "<group>"; };
		D12F2EE11C4E7B8D00B8054D /* ExtensionDelegate.swift */ = {isa = PBXFileReference; fileEncoding = 4; lastKnownFileType = sourcecode.swift; path = ExtensionDelegate.swift; sourceTree = "<group>"; };
		D12F2EE21C4E7B8D00B8054D /* Info.plist */ = {isa = PBXFileReference; fileEncoding = 4; lastKnownFileType = text.plist.xml; path = Info.plist; sourceTree = "<group>"; };
		D12F2EE31C4E7B8D00B8054D /* InterfaceController.swift */ = {isa = PBXFileReference; fileEncoding = 4; lastKnownFileType = sourcecode.swift; path = InterfaceController.swift; sourceTree = "<group>"; };
		D13F49C21BEDA53F00CE335D /* Kingfisher-tvOS-Demo.app */ = {isa = PBXFileReference; explicitFileType = wrapper.application; includeInIndex = 0; path = "Kingfisher-tvOS-Demo.app"; sourceTree = BUILT_PRODUCTS_DIR; };
		D13F49D61BEDA67C00CE335D /* Kingfisher.framework */ = {isa = PBXFileReference; explicitFileType = wrapper.framework; includeInIndex = 0; path = Kingfisher.framework; sourceTree = BUILT_PRODUCTS_DIR; };
		D16799EB1C4E74460020FD12 /* Kingfisher.framework */ = {isa = PBXFileReference; explicitFileType = wrapper.framework; includeInIndex = 0; path = Kingfisher.framework; sourceTree = BUILT_PRODUCTS_DIR; };
		D1679A391C4E78B20020FD12 /* Kingfisher-watchOS-Demo.app */ = {isa = PBXFileReference; explicitFileType = wrapper.application; includeInIndex = 0; path = "Kingfisher-watchOS-Demo.app"; sourceTree = BUILT_PRODUCTS_DIR; };
		D1679A451C4E78B20020FD12 /* Kingfisher-watchOS-Demo Extension.appex */ = {isa = PBXFileReference; explicitFileType = "wrapper.app-extension"; includeInIndex = 0; path = "Kingfisher-watchOS-Demo Extension.appex"; sourceTree = BUILT_PRODUCTS_DIR; };
		D1D2C3291C70A3230018F2F9 /* single-frame.gif */ = {isa = PBXFileReference; lastKnownFileType = image.gif; path = "single-frame.gif"; sourceTree = "<group>"; };
		D1DC4B401D60996D00DFDFAA /* StringExtensionTests.swift */ = {isa = PBXFileReference; fileEncoding = 4; lastKnownFileType = sourcecode.swift; path = StringExtensionTests.swift; sourceTree = "<group>"; };
		D1ED2D0B1AD2CFA600CFC3EB /* Kingfisher-Demo.app */ = {isa = PBXFileReference; explicitFileType = wrapper.application; includeInIndex = 0; path = "Kingfisher-Demo.app"; sourceTree = BUILT_PRODUCTS_DIR; };
		D1ED2D351AD2D09F00CFC3EB /* Kingfisher.framework */ = {isa = PBXFileReference; explicitFileType = wrapper.framework; includeInIndex = 0; path = Kingfisher.framework; sourceTree = BUILT_PRODUCTS_DIR; };
		D1ED2D3F1AD2D09F00CFC3EB /* KingfisherTests.xctest */ = {isa = PBXFileReference; explicitFileType = wrapper.cfbundle; includeInIndex = 0; path = KingfisherTests.xctest; sourceTree = BUILT_PRODUCTS_DIR; };
		D7B91E45CD834BE64717E77F /* Pods-KingfisherTests-tvOS.debug.xcconfig */ = {isa = PBXFileReference; includeInIndex = 1; lastKnownFileType = text.xcconfig; name = "Pods-KingfisherTests-tvOS.debug.xcconfig"; path = "Pods/Target Support Files/Pods-KingfisherTests-tvOS/Pods-KingfisherTests-tvOS.debug.xcconfig"; sourceTree = "<group>"; };
		D9638B9F1C7DBA660046523D /* ImagePrefetcher.swift */ = {isa = PBXFileReference; fileEncoding = 4; lastKnownFileType = sourcecode.swift; name = ImagePrefetcher.swift; path = Sources/ImagePrefetcher.swift; sourceTree = "<group>"; };
		D9638BA41C7DC71F0046523D /* ImagePrefetcherTests.swift */ = {isa = PBXFileReference; fileEncoding = 4; lastKnownFileType = sourcecode.swift; path = ImagePrefetcherTests.swift; sourceTree = "<group>"; };
		DE80CB18FBC9F9F23DC1FDCF /* Pods-KingfisherTests-macOS.release.xcconfig */ = {isa = PBXFileReference; includeInIndex = 1; lastKnownFileType = text.xcconfig; name = "Pods-KingfisherTests-macOS.release.xcconfig"; path = "Pods/Target Support Files/Pods-KingfisherTests-macOS/Pods-KingfisherTests-macOS.release.xcconfig"; sourceTree = "<group>"; };
/* End PBXFileReference section */

/* Begin PBXFrameworksBuildPhase section */
		4B2944441C3D01B20088C3E7 /* Frameworks */ = {
			isa = PBXFrameworksBuildPhase;
			buildActionMask = 2147483647;
			files = (
				4B3766A21C47944D0001443F /* CFNetwork.framework in Frameworks */,
			);
			runOnlyForDeploymentPostprocessing = 0;
		};
		4B2944521C3D03880088C3E7 /* Frameworks */ = {
			isa = PBXFrameworksBuildPhase;
			buildActionMask = 2147483647;
			files = (
				4B2944641C3D03980088C3E7 /* Kingfisher.framework in Frameworks */,
			);
			runOnlyForDeploymentPostprocessing = 0;
		};
		4B37667C1C478F940001443F /* Frameworks */ = {
			isa = PBXFrameworksBuildPhase;
			buildActionMask = 2147483647;
			files = (
				4B3766841C478F940001443F /* Kingfisher.framework in Frameworks */,
				008050DF31B6F246FFC8BEA1 /* libPods-KingfisherTests-tvOS.a in Frameworks */,
			);
			runOnlyForDeploymentPostprocessing = 0;
		};
		60796AE9A717329E55ACCCC7 /* Frameworks */ = {
			isa = PBXFrameworksBuildPhase;
			buildActionMask = 2147483647;
			files = (
			);
			runOnlyForDeploymentPostprocessing = 0;
		};
		D10EC22E1C3D632300A4211C /* Frameworks */ = {
			isa = PBXFrameworksBuildPhase;
			buildActionMask = 2147483647;
			files = (
				D10EC2361C3D632300A4211C /* Kingfisher.framework in Frameworks */,
				B8BBB7092D89EAC97D6ED888 /* libPods-KingfisherTests-macOS.a in Frameworks */,
			);
			runOnlyForDeploymentPostprocessing = 0;
		};
		D13F49BF1BEDA53F00CE335D /* Frameworks */ = {
			isa = PBXFrameworksBuildPhase;
			buildActionMask = 2147483647;
			files = (
				D13F49E91BEDA82000CE335D /* Kingfisher.framework in Frameworks */,
			);
			runOnlyForDeploymentPostprocessing = 0;
		};
		D13F49D21BEDA67C00CE335D /* Frameworks */ = {
			isa = PBXFrameworksBuildPhase;
			buildActionMask = 2147483647;
			files = (
				4B3766A01C4794460001443F /* CFNetwork.framework in Frameworks */,
			);
			runOnlyForDeploymentPostprocessing = 0;
		};
		D16799E71C4E74460020FD12 /* Frameworks */ = {
			isa = PBXFrameworksBuildPhase;
			buildActionMask = 2147483647;
			files = (
			);
			runOnlyForDeploymentPostprocessing = 0;
		};
		D1679A421C4E78B20020FD12 /* Frameworks */ = {
			isa = PBXFrameworksBuildPhase;
			buildActionMask = 2147483647;
			files = (
				D12F2EE81C4E7CF400B8054D /* Kingfisher.framework in Frameworks */,
			);
			runOnlyForDeploymentPostprocessing = 0;
		};
		D1ED2D081AD2CFA600CFC3EB /* Frameworks */ = {
			isa = PBXFrameworksBuildPhase;
			buildActionMask = 2147483647;
			files = (
				D1ED2D4C1AD2D09F00CFC3EB /* Kingfisher.framework in Frameworks */,
			);
			runOnlyForDeploymentPostprocessing = 0;
		};
		D1ED2D311AD2D09F00CFC3EB /* Frameworks */ = {
			isa = PBXFrameworksBuildPhase;
			buildActionMask = 2147483647;
			files = (
				4B164AD01B8D556900768EC6 /* CFNetwork.framework in Frameworks */,
			);
			runOnlyForDeploymentPostprocessing = 0;
		};
		D1ED2D3C1AD2D09F00CFC3EB /* Frameworks */ = {
			isa = PBXFrameworksBuildPhase;
			buildActionMask = 2147483647;
			files = (
				D1ED2D401AD2D09F00CFC3EB /* Kingfisher.framework in Frameworks */,
				D2F93EDA375F32898AFEE242 /* libPods-KingfisherTests.a in Frameworks */,
			);
			runOnlyForDeploymentPostprocessing = 0;
		};
/* End PBXFrameworksBuildPhase section */

/* Begin PBXGroup section */
		4BCCF3351D5B02F8003387C2 /* Kingfisher-macOS-Demo */ = {
			isa = PBXGroup;
			children = (
				4BCCF3361D5B02F8003387C2 /* AppDelegate.swift */,
				4BCCF3371D5B02F8003387C2 /* Assets.xcassets */,
				4BCCF3381D5B02F8003387C2 /* Main.storyboard */,
				4BCCF33A1D5B02F8003387C2 /* Cell.xib */,
				4BCCF33B1D5B02F8003387C2 /* Info.plist */,
				4BCCF33C1D5B02F8003387C2 /* ViewController.swift */,
			);
			name = "Kingfisher-macOS-Demo";
			path = "Demo/Kingfisher-macOS-Demo";
			sourceTree = "<group>";
		};
		4BCCF3431D5B0457003387C2 /* KingfisherTests-macOS */ = {
			isa = PBXGroup;
			children = (
				4BCCF3441D5B0457003387C2 /* Info.plist */,
			);
			name = "KingfisherTests-macOS";
			path = "Tests/KingfisherTests-macOS";
			sourceTree = "<group>";
		};
		4BE3BCBF1D756A77000BFA17 /* Modified */ = {
			isa = PBXGroup;
			children = (
				4BE3BCC01D756A77000BFA17 /* B&W */,
				4BE3BCC71D756A77000BFA17 /* Blur */,
				4BE3BCCE1D756A77000BFA17 /* ColorControl */,
				4BE3BCD51D756A77000BFA17 /* Composition */,
				4BE3BCDC1D756A77000BFA17 /* Overlay */,
				4BE3BCE91D756A77000BFA17 /* Resize */,
				4BE3BCF61D756A77000BFA17 /* RoundCorner */,
				4BE3BD031D756A77000BFA17 /* Tint */,
			);
			path = Modified;
			sourceTree = "<group>";
		};
		4BE3BCC01D756A77000BFA17 /* B&W */ = {
			isa = PBXGroup;
			children = (
				4BE3BCC11D756A77000BFA17 /* kingfisher-b&w-mac.jpg */,
				4BE3BCC21D756A77000BFA17 /* kingfisher-b&w.jpg */,
				4BE3BCC31D756A77000BFA17 /* onevcat-b&w-mac.jpg */,
				4BE3BCC41D756A77000BFA17 /* onevcat-b&w.jpg */,
				4BE3BCC51D756A77000BFA17 /* unicorn-b&w-mac.png */,
				4BE3BCC61D756A77000BFA17 /* unicorn-b&w.png */,
			);
			path = "B&W";
			sourceTree = "<group>";
		};
		4BE3BCC71D756A77000BFA17 /* Blur */ = {
			isa = PBXGroup;
			children = (
				4BE3BCC81D756A77000BFA17 /* kingfisher-blur-10-mac.jpg */,
				4BE3BCC91D756A77000BFA17 /* kingfisher-blur-10.jpg */,
				4BE3BCCA1D756A77000BFA17 /* onevcat-blur-10-mac.jpg */,
				4BE3BCCB1D756A77000BFA17 /* onevcat-blur-10.jpg */,
				4BE3BCCC1D756A77000BFA17 /* unicorn-blur-10-mac.png */,
				4BE3BCCD1D756A77000BFA17 /* unicorn-blur-10.png */,
			);
			path = Blur;
			sourceTree = "<group>";
		};
		4BE3BCCE1D756A77000BFA17 /* ColorControl */ = {
			isa = PBXGroup;
			children = (
				4BE3BCCF1D756A77000BFA17 /* kingfisher-color-control-b00-c11-s12-ev07-mac.jpg */,
				4BE3BCD01D756A77000BFA17 /* kingfisher-color-control-b00-c11-s12-ev07.jpg */,
				4BE3BCD11D756A77000BFA17 /* onevcat-color-control-b00-c11-s12-ev07-mac.jpg */,
				4BE3BCD21D756A77000BFA17 /* onevcat-color-control-b00-c11-s12-ev07.jpg */,
				4BE3BCD31D756A77000BFA17 /* unicorn-color-control-b00-c11-s12-ev07-mac.png */,
				4BE3BCD41D756A77000BFA17 /* unicorn-color-control-b00-c11-s12-ev07.png */,
			);
			path = ColorControl;
			sourceTree = "<group>";
		};
		4BE3BCD51D756A77000BFA17 /* Composition */ = {
			isa = PBXGroup;
			children = (
				4BE3BCD61D756A77000BFA17 /* kingfisher-blur-4-round-corner-60-mac.jpg */,
				4BE3BCD71D756A77000BFA17 /* kingfisher-blur-4-round-corner-60.jpg */,
				4BE3BCD81D756A77000BFA17 /* onevcat-blur-4-round-corner-60-mac.jpg */,
				4BE3BCD91D756A77000BFA17 /* onevcat-blur-4-round-corner-60.jpg */,
				4BE3BCDA1D756A77000BFA17 /* unicorn-blur-4-round-corner-60-mac.png */,
				4BE3BCDB1D756A77000BFA17 /* unicorn-blur-4-round-corner-60.png */,
			);
			path = Composition;
			sourceTree = "<group>";
		};
		4BE3BCDC1D756A77000BFA17 /* Overlay */ = {
			isa = PBXGroup;
			children = (
				4BE3BDDC1D757B84000BFA17 /* kingfisher-overlay-red-07-mac.jpg */,
				4BE3BDDD1D757B84000BFA17 /* kingfisher-overlay-red-07.jpg */,
				4BE3BDDE1D757B84000BFA17 /* kingfisher-overlay-red-mac.jpg */,
				4BE3BDDF1D757B84000BFA17 /* kingfisher-overlay-red.jpg */,
				4BE3BDE01D757B84000BFA17 /* onevcat-overlay-red-07-mac.jpg */,
				4BE3BDE11D757B84000BFA17 /* onevcat-overlay-red-07.jpg */,
				4BE3BDE21D757B84000BFA17 /* onevcat-overlay-red-mac.jpg */,
				4BE3BDE31D757B84000BFA17 /* onevcat-overlay-red.jpg */,
				4BE3BDE41D757B84000BFA17 /* unicorn-overlay-red-07-mac.png */,
				4BE3BDE51D757B84000BFA17 /* unicorn-overlay-red-07.png */,
				4BE3BDE61D757B84000BFA17 /* unicorn-overlay-red-mac.png */,
				4BE3BDE71D757B84000BFA17 /* unicorn-overlay-red.png */,
			);
			path = Overlay;
			sourceTree = "<group>";
		};
		4BE3BCE91D756A77000BFA17 /* Resize */ = {
			isa = PBXGroup;
			children = (
				4BE3BCEA1D756A77000BFA17 /* kingfisher-resize-120-mac.jpg */,
				4BE3BCEB1D756A77000BFA17 /* kingfisher-resize-120.jpg */,
				4BE3BCEE1D756A77000BFA17 /* onevcat-resize-120-mac.jpg */,
				4BE3BCEF1D756A77000BFA17 /* onevcat-resize-120.jpg */,
				4BE3BCF21D756A77000BFA17 /* unicorn-resize-120-mac.png */,
				4BE3BCF31D756A77000BFA17 /* unicorn-resize-120.png */,
			);
			path = Resize;
			sourceTree = "<group>";
		};
		4BE3BCF61D756A77000BFA17 /* RoundCorner */ = {
			isa = PBXGroup;
			children = (
				4BE3BCF71D756A77000BFA17 /* kingfisher-round-corner-40-mac.jpg */,
				4BE3BCF81D756A77000BFA17 /* kingfisher-round-corner-40.jpg */,
				4BE3BCF91D756A77000BFA17 /* kingfisher-round-corner-60-resize-100-mac.jpg */,
				4BE3BCFA1D756A77000BFA17 /* kingfisher-round-corner-60-resize-100.jpg */,
				4BE3BCFB1D756A77000BFA17 /* onevcat-round-corner-40-mac.jpg */,
				4BE3BCFC1D756A77000BFA17 /* onevcat-round-corner-40.jpg */,
				4BE3BCFD1D756A77000BFA17 /* onevcat-round-corner-60-resize-100-mac.jpg */,
				4BE3BCFE1D756A77000BFA17 /* onevcat-round-corner-60-resize-100.jpg */,
				4BE3BCFF1D756A77000BFA17 /* unicorn-round-corner-40-mac.png */,
				4BE3BD001D756A77000BFA17 /* unicorn-round-corner-40.png */,
				4BE3BD011D756A77000BFA17 /* unicorn-round-corner-60-resize-100-mac.png */,
				4BE3BD021D756A77000BFA17 /* unicorn-round-corner-60-resize-100.png */,
			);
			path = RoundCorner;
			sourceTree = "<group>";
		};
		4BE3BD031D756A77000BFA17 /* Tint */ = {
			isa = PBXGroup;
			children = (
				4BE3BD041D756A77000BFA17 /* kingfisher-tint-yellow-02-mac.jpg */,
				4BE3BD051D756A77000BFA17 /* kingfisher-tint-yellow-02.jpg */,
				4BE3BD061D756A77000BFA17 /* onevcat-tint-yellow-02-mac.jpg */,
				4BE3BD071D756A77000BFA17 /* onevcat-tint-yellow-02.jpg */,
				4BE3BD081D756A77000BFA17 /* unicorn-tint-yellow-02-mac.png */,
				4BE3BD091D756A77000BFA17 /* unicorn-tint-yellow-02.png */,
			);
			path = Tint;
			sourceTree = "<group>";
		};
		4BF806DA1D75411B00C8DB13 /* Resources */ = {
			isa = PBXGroup;
			children = (
				4BE3BCBF1D756A77000BFA17 /* Modified */,
				4BF806DC1D75411B00C8DB13 /* Original */,
			);
			path = Resources;
			sourceTree = "<group>";
		};
		4BF806DC1D75411B00C8DB13 /* Original */ = {
			isa = PBXGroup;
			children = (
				4BF806DD1D75411B00C8DB13 /* kingfisher.jpg */,
				4BF806DE1D75411B00C8DB13 /* onevcat.jpg */,
				4BF806DF1D75411B00C8DB13 /* unicorn.png */,
			);
			path = Original;
			sourceTree = "<group>";
		};
		7C9E3F3AA655241E5FF95378 /* Pods */ = {
			isa = PBXGroup;
			children = (
				4AB2628A580157ADADCE0011 /* Pods-KingfisherTests.debug.xcconfig */,
				6CD5C0134AA4B1C0892E7319 /* Pods-KingfisherTests.release.xcconfig */,
				7204D40BEFEA059FA25864C4 /* Pods-KingfisherTests-macOS.debug.xcconfig */,
				DE80CB18FBC9F9F23DC1FDCF /* Pods-KingfisherTests-macOS.release.xcconfig */,
				D7B91E45CD834BE64717E77F /* Pods-KingfisherTests-tvOS.debug.xcconfig */,
				033CD4A1D8C6D03D7AC150BE /* Pods-KingfisherTests-tvOS.release.xcconfig */,
			);
			name = Pods;
			sourceTree = "<group>";
		};
		D10EC22A1C3D62D200A4211C /* Sources */ = {
			isa = PBXGroup;
			children = (
				4B2B8E491D70128200FC4749 /* ImageProcessor.swift */,
				4B6313F31D766BEF0078E017 /* Filter.swift */,
				4B98674E1CD1CF42003ADAC7 /* AnimatedImageView.swift */,
				D10945EA1C526B6C001408EB /* Image.swift */,
				D10945EB1C526B6C001408EB /* ImageCache.swift */,
				D10945EC1C526B6C001408EB /* ImageDownloader.swift */,
				D9638B9F1C7DBA660046523D /* ImagePrefetcher.swift */,
				D10945ED1C526B6C001408EB /* ImageTransition.swift */,
				D10945EE1C526B6C001408EB /* ImageView+Kingfisher.swift */,
				D10945EF1C526B6C001408EB /* Info.plist */,
				D10945F01C526B6C001408EB /* Kingfisher.h */,
				D10945F11C526B6C001408EB /* KingfisherManager.swift */,
				D10945F21C526B6C001408EB /* KingfisherOptionsInfo.swift */,
				D10945F31C526B6C001408EB /* Resource.swift */,
				D10945F41C526B6C001408EB /* String+MD5.swift */,
				D10945F51C526B6C001408EB /* ThreadHelper.swift */,
				D10945F61C526B6C001408EB /* UIButton+Kingfisher.swift */,
				182FFF771CC9ACBA004B728D /* NSButton+Kingfisher.swift */,
			);
			name = Sources;
			sourceTree = "<group>";
		};
		D10EC22B1C3D62DE00A4211C /* Demo */ = {
			isa = PBXGroup;
			children = (
				D12F2EDF1C4E7B8D00B8054D /* Kingfisher-watchOS-Demo Extension */,
				D12F2ED71C4E7B0200B8054D /* Kingfisher-watchOS-Demo */,
				D12E0C8B1C47F91800AC98AD /* Kingfisher-Demo */,
				D12E0C9C1C47F92200AC98AD /* Kingfisher-tvOS-Demo */,
				4BCCF3351D5B02F8003387C2 /* Kingfisher-macOS-Demo */,
			);
			name = Demo;
			sourceTree = "<group>";
		};
		D10EC22C1C3D62E800A4211C /* Tests */ = {
			isa = PBXGroup;
			children = (
				4BCCF3431D5B0457003387C2 /* KingfisherTests-macOS */,
				D12E0C431C47F23500AC98AD /* KingfisherTests */,
				D12E0C5E1C47F24800AC98AD /* KingfisherTests-tvOS */,
			);
			name = Tests;
			sourceTree = "<group>";
		};
		D12E0C431C47F23500AC98AD /* KingfisherTests */ = {
			isa = PBXGroup;
			children = (
				4BF806DA1D75411B00C8DB13 /* Resources */,
				D12E0C491C47F23500AC98AD /* Info.plist */,
				D12E0C441C47F23500AC98AD /* dancing-banana.gif */,
				D1D2C3291C70A3230018F2F9 /* single-frame.gif */,
				D12E0C451C47F23500AC98AD /* ImageCacheTests.swift */,
				D1DC4B401D60996D00DFDFAA /* StringExtensionTests.swift */,
				D12E0C461C47F23500AC98AD /* ImageDownloaderTests.swift */,
				D12E0C471C47F23500AC98AD /* ImageExtensionTests.swift */,
				D9638BA41C7DC71F0046523D /* ImagePrefetcherTests.swift */,
				D12E0C481C47F23500AC98AD /* ImageViewExtensionTests.swift */,
				D12E0C4A1C47F23500AC98AD /* KingfisherManagerTests.swift */,
				D12E0C4B1C47F23500AC98AD /* KingfisherOptionsInfoTests.swift */,
				D12E0C4C1C47F23500AC98AD /* KingfisherTestHelper.swift */,
				4BF806D61D752D4900C8DB13 /* ImageProcessorTests.swift */,
				D12E0C4D1C47F23500AC98AD /* KingfisherTests-Bridging-Header.h */,
				D12E0C4E1C47F23500AC98AD /* UIButtonExtensionTests.swift */,
				185218B51CC07F8300BD58DE /* NSButtonExtensionTests.swift */,
			);
			name = KingfisherTests;
			path = Tests/KingfisherTests;
			sourceTree = "<group>";
		};
		D12E0C5E1C47F24800AC98AD /* KingfisherTests-tvOS */ = {
			isa = PBXGroup;
			children = (
				D12E0C5F1C47F24800AC98AD /* Info.plist */,
			);
			name = "KingfisherTests-tvOS";
			path = "Tests/KingfisherTests-tvOS";
			sourceTree = "<group>";
		};
		D12E0C8B1C47F91800AC98AD /* Kingfisher-Demo */ = {
			isa = PBXGroup;
			children = (
				D12E0C8C1C47F91800AC98AD /* AppDelegate.swift */,
				D12E0C8D1C47F91800AC98AD /* LaunchScreen.xib */,
				D12E0C8F1C47F91800AC98AD /* Main.storyboard */,
				D12E0C911C47F91800AC98AD /* CollectionViewCell.swift */,
				D12E0C921C47F91800AC98AD /* Images.xcassets */,
				D12E0C931C47F91800AC98AD /* Info.plist */,
				D12E0C941C47F91800AC98AD /* ViewController.swift */,
			);
			name = "Kingfisher-Demo";
			path = "Demo/Kingfisher-Demo";
			sourceTree = "<group>";
		};
		D12E0C9C1C47F92200AC98AD /* Kingfisher-tvOS-Demo */ = {
			isa = PBXGroup;
			children = (
				D12E0C9D1C47F92200AC98AD /* AppDelegate.swift */,
				D12E0C9E1C47F92200AC98AD /* Assets.xcassets */,
				D12E0C9F1C47F92200AC98AD /* Main.storyboard */,
				D12E0CA11C47F92200AC98AD /* Info.plist */,
			);
			name = "Kingfisher-tvOS-Demo";
			path = "Demo/Kingfisher-tvOS-Demo";
			sourceTree = "<group>";
		};
		D12F2ED71C4E7B0200B8054D /* Kingfisher-watchOS-Demo */ = {
			isa = PBXGroup;
			children = (
				D12F2ED81C4E7B0200B8054D /* Assets.xcassets */,
				D12F2ED91C4E7B0200B8054D /* Interface.storyboard */,
				D12F2EDB1C4E7B0200B8054D /* Info.plist */,
			);
			name = "Kingfisher-watchOS-Demo";
			path = "Demo/Kingfisher-watchOS-Demo";
			sourceTree = "<group>";
		};
		D12F2EDF1C4E7B8D00B8054D /* Kingfisher-watchOS-Demo Extension */ = {
			isa = PBXGroup;
			children = (
				D12F2EE01C4E7B8D00B8054D /* Assets.xcassets */,
				D12F2EE11C4E7B8D00B8054D /* ExtensionDelegate.swift */,
				D12F2EE21C4E7B8D00B8054D /* Info.plist */,
				D12F2EE31C4E7B8D00B8054D /* InterfaceController.swift */,
			);
			name = "Kingfisher-watchOS-Demo Extension";
			path = "Demo/Kingfisher-watchOS-Demo Extension";
			sourceTree = "<group>";
		};
		D1ED2D021AD2CFA600CFC3EB = {
			isa = PBXGroup;
			children = (
				D10EC22A1C3D62D200A4211C /* Sources */,
				D10EC22C1C3D62E800A4211C /* Tests */,
				D10EC22B1C3D62DE00A4211C /* Demo */,
				D1ED2D0C1AD2CFA600CFC3EB /* Products */,
				EA99D30544BD22799F7A5367 /* Frameworks */,
				7C9E3F3AA655241E5FF95378 /* Pods */,
			);
			sourceTree = "<group>";
		};
		D1ED2D0C1AD2CFA600CFC3EB /* Products */ = {
			isa = PBXGroup;
			children = (
				D1ED2D0B1AD2CFA600CFC3EB /* Kingfisher-Demo.app */,
				D1ED2D351AD2D09F00CFC3EB /* Kingfisher.framework */,
				D1ED2D3F1AD2D09F00CFC3EB /* KingfisherTests.xctest */,
				D13F49C21BEDA53F00CE335D /* Kingfisher-tvOS-Demo.app */,
				D13F49D61BEDA67C00CE335D /* Kingfisher.framework */,
				4B2944481C3D01B20088C3E7 /* Kingfisher.framework */,
				4B2944551C3D03880088C3E7 /* Kingfisher-macOS-Demo.app */,
				D10EC2311C3D632300A4211C /* KingfisherTests-macOS.xctest */,
				4B37667F1C478F940001443F /* KingfisherTests-tvOS.xctest */,
				D16799EB1C4E74460020FD12 /* Kingfisher.framework */,
				D1679A391C4E78B20020FD12 /* Kingfisher-watchOS-Demo.app */,
				D1679A451C4E78B20020FD12 /* Kingfisher-watchOS-Demo Extension.appex */,
			);
			name = Products;
			sourceTree = "<group>";
		};
		EA99D30544BD22799F7A5367 /* Frameworks */ = {
			isa = PBXGroup;
			children = (
				4B3766A11C47944D0001443F /* CFNetwork.framework */,
				4B37669F1C4794460001443F /* CFNetwork.framework */,
				4B164ACE1B8D554200768EC6 /* CFNetwork.framework */,
				4B3E714D1B01FEB200F5AAED /* WatchKit.framework */,
				9D0E767B01589AA8BE21FFA6 /* libPods-KingfisherTests.a */,
				0268A213AE27BC6133BC5E0F /* libPods-KingfisherTests-macOS.a */,
				1446B878F6627F0B79BB366C /* libPods-KingfisherTests-tvOS.a */,
			);
			name = Frameworks;
			sourceTree = "<group>";
		};
/* End PBXGroup section */

/* Begin PBXHeadersBuildPhase section */
		4B2944451C3D01B20088C3E7 /* Headers */ = {
			isa = PBXHeadersBuildPhase;
			buildActionMask = 2147483647;
			files = (
				D10946241C526C65001408EB /* Kingfisher.h in Headers */,
			);
			runOnlyForDeploymentPostprocessing = 0;
		};
		D13F49D31BEDA67C00CE335D /* Headers */ = {
			isa = PBXHeadersBuildPhase;
			buildActionMask = 2147483647;
			files = (
				D10946191C526C13001408EB /* Kingfisher.h in Headers */,
			);
			runOnlyForDeploymentPostprocessing = 0;
		};
		D16799E81C4E74460020FD12 /* Headers */ = {
			isa = PBXHeadersBuildPhase;
			buildActionMask = 2147483647;
			files = (
			);
			runOnlyForDeploymentPostprocessing = 0;
		};
		D1ED2D321AD2D09F00CFC3EB /* Headers */ = {
			isa = PBXHeadersBuildPhase;
			buildActionMask = 2147483647;
			files = (
				D10946021C526B8E001408EB /* Kingfisher.h in Headers */,
			);
			runOnlyForDeploymentPostprocessing = 0;
		};
/* End PBXHeadersBuildPhase section */

/* Begin PBXNativeTarget section */
		4B2944471C3D01B20088C3E7 /* Kingfisher-macOS */ = {
			isa = PBXNativeTarget;
			buildConfigurationList = 4B29444D1C3D01B20088C3E7 /* Build configuration list for PBXNativeTarget "Kingfisher-macOS" */;
			buildPhases = (
				4B2944431C3D01B20088C3E7 /* Sources */,
				4B2944441C3D01B20088C3E7 /* Frameworks */,
				4B2944451C3D01B20088C3E7 /* Headers */,
				4B2944461C3D01B20088C3E7 /* Resources */,
			);
			buildRules = (
			);
			dependencies = (
			);
			name = "Kingfisher-macOS";
			productName = "Kingfisher-OSX";
			productReference = 4B2944481C3D01B20088C3E7 /* Kingfisher.framework */;
			productType = "com.apple.product-type.framework";
		};
		4B2944541C3D03880088C3E7 /* Kingfisher-macOS-Demo */ = {
			isa = PBXNativeTarget;
			buildConfigurationList = 4B2944611C3D03880088C3E7 /* Build configuration list for PBXNativeTarget "Kingfisher-macOS-Demo" */;
			buildPhases = (
				4B2944511C3D03880088C3E7 /* Sources */,
				4B2944521C3D03880088C3E7 /* Frameworks */,
				4B2944531C3D03880088C3E7 /* Resources */,
			);
			buildRules = (
			);
			dependencies = (
			);
			name = "Kingfisher-macOS-Demo";
			productName = "Kingfisher-OSX-Demo";
			productReference = 4B2944551C3D03880088C3E7 /* Kingfisher-macOS-Demo.app */;
			productType = "com.apple.product-type.application";
		};
		4B37667E1C478F940001443F /* KingfisherTests-tvOS */ = {
			isa = PBXNativeTarget;
			buildConfigurationList = 4B3766891C478F940001443F /* Build configuration list for PBXNativeTarget "KingfisherTests-tvOS" */;
			buildPhases = (
				A5A13E4B02EADA5851C42A76 /* [CP] Check Pods Manifest.lock */,
				47A2E7E48EEB2B4ECBA002DE /* [CP] Check Pods Manifest.lock */,
				4B37667B1C478F940001443F /* Sources */,
				4B37667C1C478F940001443F /* Frameworks */,
				4B37667D1C478F940001443F /* Resources */,
				65A79FE66FB6E48C4562B896 /* [CP] Embed Pods Frameworks */,
				01C53AF9C2310B1A69EB5378 /* [CP] Copy Pods Resources */,
				41D9897B9F81A40122967826 /* 📦 Embed Pods Frameworks */,
				6EC065596E49A0E36163A536 /* 📦 Copy Pods Resources */,
			);
			buildRules = (
			);
			dependencies = (
				4B3766861C478F940001443F /* PBXTargetDependency */,
			);
			name = "KingfisherTests-tvOS";
			productName = "KingfisherTests-tvOS";
			productReference = 4B37667F1C478F940001443F /* KingfisherTests-tvOS.xctest */;
			productType = "com.apple.product-type.bundle.unit-test";
		};
		D10EC2301C3D632300A4211C /* KingfisherTests-macOS */ = {
			isa = PBXNativeTarget;
			buildConfigurationList = D10EC2391C3D632300A4211C /* Build configuration list for PBXNativeTarget "KingfisherTests-macOS" */;
			buildPhases = (
				875B3E20755E971898C499A3 /* [CP] Check Pods Manifest.lock */,
				1A7245D94CDE1E4D171C8E3B /* [CP] Check Pods Manifest.lock */,
				D10EC22D1C3D632300A4211C /* Sources */,
				D10EC22E1C3D632300A4211C /* Frameworks */,
				D10EC22F1C3D632300A4211C /* Resources */,
				2F7EA933B810B8FF614D7E53 /* [CP] Embed Pods Frameworks */,
				D8B2F6EB75625D97EADBFB21 /* [CP] Copy Pods Resources */,
				ABAAA44A45E567D88402EC6A /* 📦 Embed Pods Frameworks */,
				8D03A7E087A546657F716AD4 /* 📦 Copy Pods Resources */,
			);
			buildRules = (
			);
			dependencies = (
				D10EC2381C3D632300A4211C /* PBXTargetDependency */,
			);
			name = "KingfisherTests-macOS";
			productName = "KingfisherTests-OSX";
			productReference = D10EC2311C3D632300A4211C /* KingfisherTests-macOS.xctest */;
			productType = "com.apple.product-type.bundle.unit-test";
		};
		D13F49C11BEDA53F00CE335D /* Kingfisher-tvOS-Demo */ = {
			isa = PBXNativeTarget;
			buildConfigurationList = D13F49D01BEDA53F00CE335D /* Build configuration list for PBXNativeTarget "Kingfisher-tvOS-Demo" */;
			buildPhases = (
				D13F49BE1BEDA53F00CE335D /* Sources */,
				D13F49BF1BEDA53F00CE335D /* Frameworks */,
				D13F49C01BEDA53F00CE335D /* Resources */,
				D13F49ED1BEDA82000CE335D /* Embed Frameworks */,
			);
			buildRules = (
			);
			dependencies = (
				D13F49EC1BEDA82000CE335D /* PBXTargetDependency */,
			);
			name = "Kingfisher-tvOS-Demo";
			productName = "Kingfisher-tvOS-Demo";
			productReference = D13F49C21BEDA53F00CE335D /* Kingfisher-tvOS-Demo.app */;
			productType = "com.apple.product-type.application";
		};
		D13F49D51BEDA67C00CE335D /* Kingfisher-tvOS */ = {
			isa = PBXNativeTarget;
			buildConfigurationList = D13F49DF1BEDA67C00CE335D /* Build configuration list for PBXNativeTarget "Kingfisher-tvOS" */;
			buildPhases = (
				D13F49D11BEDA67C00CE335D /* Sources */,
				D13F49D21BEDA67C00CE335D /* Frameworks */,
				D13F49D31BEDA67C00CE335D /* Headers */,
				D13F49D41BEDA67C00CE335D /* Resources */,
			);
			buildRules = (
			);
			dependencies = (
			);
			name = "Kingfisher-tvOS";
			productName = "Kingfisher-tvOS";
			productReference = D13F49D61BEDA67C00CE335D /* Kingfisher.framework */;
			productType = "com.apple.product-type.framework";
		};
		D16799EA1C4E74460020FD12 /* Kingfisher-watchOS */ = {
			isa = PBXNativeTarget;
			buildConfigurationList = D16799F21C4E74460020FD12 /* Build configuration list for PBXNativeTarget "Kingfisher-watchOS" */;
			buildPhases = (
				D16799E61C4E74460020FD12 /* Sources */,
				D16799E71C4E74460020FD12 /* Frameworks */,
				D16799E81C4E74460020FD12 /* Headers */,
				D16799E91C4E74460020FD12 /* Resources */,
			);
			buildRules = (
			);
			dependencies = (
			);
			name = "Kingfisher-watchOS";
			productName = "Kingfisher-watchOS";
			productReference = D16799EB1C4E74460020FD12 /* Kingfisher.framework */;
			productType = "com.apple.product-type.framework";
		};
		D1679A381C4E78B20020FD12 /* Kingfisher-watchOS-Demo */ = {
			isa = PBXNativeTarget;
			buildConfigurationList = D1679A581C4E78B20020FD12 /* Build configuration list for PBXNativeTarget "Kingfisher-watchOS-Demo" */;
			buildPhases = (
				D1679A371C4E78B20020FD12 /* Resources */,
				D1679A571C4E78B20020FD12 /* Embed App Extensions */,
				60796AE9A717329E55ACCCC7 /* Frameworks */,
			);
			buildRules = (
			);
			dependencies = (
				D1679A481C4E78B20020FD12 /* PBXTargetDependency */,
			);
			name = "Kingfisher-watchOS-Demo";
			productName = "Kingfisher-watchOS-Demo";
			productReference = D1679A391C4E78B20020FD12 /* Kingfisher-watchOS-Demo.app */;
			productType = "com.apple.product-type.application.watchapp2";
		};
		D1679A441C4E78B20020FD12 /* Kingfisher-watchOS-Demo Extension */ = {
			isa = PBXNativeTarget;
			buildConfigurationList = D1679A541C4E78B20020FD12 /* Build configuration list for PBXNativeTarget "Kingfisher-watchOS-Demo Extension" */;
			buildPhases = (
				D1679A411C4E78B20020FD12 /* Sources */,
				D1679A421C4E78B20020FD12 /* Frameworks */,
				D1679A431C4E78B20020FD12 /* Resources */,
				D12F2EEC1C4E7CF500B8054D /* Embed Frameworks */,
			);
			buildRules = (
			);
			dependencies = (
				D12F2EEB1C4E7CF500B8054D /* PBXTargetDependency */,
			);
			name = "Kingfisher-watchOS-Demo Extension";
			productName = "Kingfisher-watchOS-Demo Extension";
			productReference = D1679A451C4E78B20020FD12 /* Kingfisher-watchOS-Demo Extension.appex */;
			productType = "com.apple.product-type.watchkit2-extension";
		};
		D1ED2D0A1AD2CFA600CFC3EB /* Kingfisher-Demo */ = {
			isa = PBXNativeTarget;
			buildConfigurationList = D1ED2D2A1AD2CFA600CFC3EB /* Build configuration list for PBXNativeTarget "Kingfisher-Demo" */;
			buildPhases = (
				D1ED2D071AD2CFA600CFC3EB /* Sources */,
				D1ED2D081AD2CFA600CFC3EB /* Frameworks */,
				D1ED2D091AD2CFA600CFC3EB /* Resources */,
				D1ED2D511AD2D09F00CFC3EB /* Embed Frameworks */,
				4BE2C9E61B381D42005313E5 /* Embed Watch Content */,
			);
			buildRules = (
			);
			dependencies = (
				D1ED2D4B1AD2D09F00CFC3EB /* PBXTargetDependency */,
				D1679A521C4E78B20020FD12 /* PBXTargetDependency */,
			);
			name = "Kingfisher-Demo";
			productName = "Kingfisher-Demo";
			productReference = D1ED2D0B1AD2CFA600CFC3EB /* Kingfisher-Demo.app */;
			productType = "com.apple.product-type.application";
		};
		D1ED2D341AD2D09F00CFC3EB /* Kingfisher-iOS */ = {
			isa = PBXNativeTarget;
			buildConfigurationList = D1ED2D4E1AD2D09F00CFC3EB /* Build configuration list for PBXNativeTarget "Kingfisher-iOS" */;
			buildPhases = (
				D1ED2D301AD2D09F00CFC3EB /* Sources */,
				D1ED2D311AD2D09F00CFC3EB /* Frameworks */,
				D1ED2D321AD2D09F00CFC3EB /* Headers */,
				D1ED2D331AD2D09F00CFC3EB /* Resources */,
			);
			buildRules = (
			);
			dependencies = (
			);
			name = "Kingfisher-iOS";
			productName = Kingfisher;
			productReference = D1ED2D351AD2D09F00CFC3EB /* Kingfisher.framework */;
			productType = "com.apple.product-type.framework";
		};
		D1ED2D3E1AD2D09F00CFC3EB /* KingfisherTests */ = {
			isa = PBXNativeTarget;
			buildConfigurationList = D1ED2D521AD2D09F00CFC3EB /* Build configuration list for PBXNativeTarget "KingfisherTests" */;
			buildPhases = (
				3ACF82069FA33E2B17A8BF34 /* [CP] Check Pods Manifest.lock */,
				9336000264DA10AF6BEC0C4C /* [CP] Check Pods Manifest.lock */,
				D1ED2D3B1AD2D09F00CFC3EB /* Sources */,
				D1ED2D3C1AD2D09F00CFC3EB /* Frameworks */,
				D1ED2D3D1AD2D09F00CFC3EB /* Resources */,
				332A62572F4DAAF36D7029FA /* [CP] Embed Pods Frameworks */,
				1D9C0B942D1B97BFB18DAE6D /* [CP] Copy Pods Resources */,
				FBF8044C5A393FF50A303A9E /* 📦 Embed Pods Frameworks */,
				A131CB8204D03AFC9F80D13A /* 📦 Copy Pods Resources */,
			);
			buildRules = (
			);
			dependencies = (
				D1ED2D421AD2D09F00CFC3EB /* PBXTargetDependency */,
			);
			name = KingfisherTests;
			productName = KingfisherTests;
			productReference = D1ED2D3F1AD2D09F00CFC3EB /* KingfisherTests.xctest */;
			productType = "com.apple.product-type.bundle.unit-test";
		};
/* End PBXNativeTarget section */

/* Begin PBXProject section */
		D1ED2D031AD2CFA600CFC3EB /* Project object */ = {
			isa = PBXProject;
			attributes = {
				LastSwiftUpdateCheck = 0720;
				LastUpgradeCheck = 0800;
				ORGANIZATIONNAME = "Wei Wang";
				TargetAttributes = {
					4B2944471C3D01B20088C3E7 = {
						CreatedOnToolsVersion = 7.2;
						LastSwiftMigration = 0800;
					};
					4B2944541C3D03880088C3E7 = {
						CreatedOnToolsVersion = 7.2;
					};
					4B37667E1C478F940001443F = {
						CreatedOnToolsVersion = 7.2;
					};
					D10EC2301C3D632300A4211C = {
						CreatedOnToolsVersion = 7.2;
						LastSwiftMigration = 0800;
					};
					D13F49C11BEDA53F00CE335D = {
						CreatedOnToolsVersion = 7.1;
					};
					D13F49D51BEDA67C00CE335D = {
						CreatedOnToolsVersion = 7.1;
					};
					D16799EA1C4E74460020FD12 = {
						CreatedOnToolsVersion = 7.2;
					};
					D1679A381C4E78B20020FD12 = {
						CreatedOnToolsVersion = 7.2;
					};
					D1679A441C4E78B20020FD12 = {
						CreatedOnToolsVersion = 7.2;
					};
					D1ED2D0A1AD2CFA600CFC3EB = {
						CreatedOnToolsVersion = 6.2;
					};
					D1ED2D341AD2D09F00CFC3EB = {
						CreatedOnToolsVersion = 6.2;
						LastSwiftMigration = 0800;
					};
					D1ED2D3E1AD2D09F00CFC3EB = {
						CreatedOnToolsVersion = 6.2;
						LastSwiftMigration = 0800;
					};
				};
			};
			buildConfigurationList = D1ED2D061AD2CFA600CFC3EB /* Build configuration list for PBXProject "Kingfisher" */;
			compatibilityVersion = "Xcode 3.2";
			developmentRegion = English;
			hasScannedForEncodings = 0;
			knownRegions = (
				en,
				Base,
			);
			mainGroup = D1ED2D021AD2CFA600CFC3EB;
			productRefGroup = D1ED2D0C1AD2CFA600CFC3EB /* Products */;
			projectDirPath = "";
			projectRoot = "";
			targets = (
				D1ED2D341AD2D09F00CFC3EB /* Kingfisher-iOS */,
				D13F49D51BEDA67C00CE335D /* Kingfisher-tvOS */,
				4B2944471C3D01B20088C3E7 /* Kingfisher-macOS */,
				D16799EA1C4E74460020FD12 /* Kingfisher-watchOS */,
				D1ED2D0A1AD2CFA600CFC3EB /* Kingfisher-Demo */,
				D13F49C11BEDA53F00CE335D /* Kingfisher-tvOS-Demo */,
				4B2944541C3D03880088C3E7 /* Kingfisher-macOS-Demo */,
				D1679A381C4E78B20020FD12 /* Kingfisher-watchOS-Demo */,
				D1679A441C4E78B20020FD12 /* Kingfisher-watchOS-Demo Extension */,
				D1ED2D3E1AD2D09F00CFC3EB /* KingfisherTests */,
				4B37667E1C478F940001443F /* KingfisherTests-tvOS */,
				D10EC2301C3D632300A4211C /* KingfisherTests-macOS */,
			);
		};
/* End PBXProject section */

/* Begin PBXResourcesBuildPhase section */
		4B2944461C3D01B20088C3E7 /* Resources */ = {
			isa = PBXResourcesBuildPhase;
			buildActionMask = 2147483647;
			files = (
			);
			runOnlyForDeploymentPostprocessing = 0;
		};
		4B2944531C3D03880088C3E7 /* Resources */ = {
			isa = PBXResourcesBuildPhase;
			buildActionMask = 2147483647;
			files = (
				4BCCF33E1D5B02F8003387C2 /* Assets.xcassets in Resources */,
				4BCCF3401D5B02F8003387C2 /* Cell.xib in Resources */,
				4BCCF33F1D5B02F8003387C2 /* Main.storyboard in Resources */,
			);
			runOnlyForDeploymentPostprocessing = 0;
		};
		4B37667D1C478F940001443F /* Resources */ = {
			isa = PBXResourcesBuildPhase;
			buildActionMask = 2147483647;
			files = (
				4BE3BD441D756A77000BFA17 /* kingfisher-blur-4-round-corner-60.jpg in Resources */,
				4BE3BE071D757B84000BFA17 /* unicorn-overlay-red-mac.png in Resources */,
				4BE3BD861D756A77000BFA17 /* onevcat-resize-120.jpg in Resources */,
				4BE3BDBC1D756A77000BFA17 /* unicorn-round-corner-60-resize-100.png in Resources */,
				4BE3BD321D756A77000BFA17 /* kingfisher-color-control-b00-c11-s12-ev07.jpg in Resources */,
				4BE3BDEF1D757B84000BFA17 /* kingfisher-overlay-red-mac.jpg in Resources */,
				4BE3BE041D757B84000BFA17 /* unicorn-overlay-red-07.png in Resources */,
				4BE3BDB61D756A77000BFA17 /* unicorn-round-corner-40.png in Resources */,
				4BE3BD411D756A77000BFA17 /* kingfisher-blur-4-round-corner-60-mac.jpg in Resources */,
				4BE3BDC81D756A77000BFA17 /* onevcat-tint-yellow-02.jpg in Resources */,
				4BF806E11D75411B00C8DB13 /* kingfisher.jpg in Resources */,
				4BE3BD141D756A77000BFA17 /* onevcat-b&w.jpg in Resources */,
				4BE3BDAD1D756A77000BFA17 /* onevcat-round-corner-60-resize-100-mac.jpg in Resources */,
				D1D2C32B1C70A3230018F2F9 /* single-frame.gif in Resources */,
				4BE3BD501D756A77000BFA17 /* unicorn-blur-4-round-corner-60.png in Resources */,
				4BE3BD471D756A77000BFA17 /* onevcat-blur-4-round-corner-60-mac.jpg in Resources */,
				4BE3BD4A1D756A77000BFA17 /* onevcat-blur-4-round-corner-60.jpg in Resources */,
				4BE3BD2F1D756A77000BFA17 /* kingfisher-color-control-b00-c11-s12-ev07-mac.jpg in Resources */,
				4BE3BDB31D756A77000BFA17 /* unicorn-round-corner-40-mac.png in Resources */,
				4BE3BDAA1D756A77000BFA17 /* onevcat-round-corner-40.jpg in Resources */,
				4BE3BDB91D756A77000BFA17 /* unicorn-round-corner-60-resize-100-mac.png in Resources */,
				4BE3BD9E1D756A77000BFA17 /* kingfisher-round-corner-40.jpg in Resources */,
				4BF806E41D75411B00C8DB13 /* onevcat.jpg in Resources */,
				4BE3BDA41D756A77000BFA17 /* kingfisher-round-corner-60-resize-100.jpg in Resources */,
				4BE3BD171D756A77000BFA17 /* unicorn-b&w-mac.png in Resources */,
				4BF806E71D75411B00C8DB13 /* unicorn.png in Resources */,
				4BE3BD8F1D756A77000BFA17 /* unicorn-resize-120-mac.png in Resources */,
				4BE3BDA11D756A77000BFA17 /* kingfisher-round-corner-60-resize-100-mac.jpg in Resources */,
				4BE3BDF51D757B84000BFA17 /* onevcat-overlay-red-07-mac.jpg in Resources */,
				4BE3BD3E1D756A77000BFA17 /* unicorn-color-control-b00-c11-s12-ev07.png in Resources */,
				4BE3BD291D756A77000BFA17 /* unicorn-blur-10-mac.png in Resources */,
				4BE3BDC21D756A77000BFA17 /* kingfisher-tint-yellow-02.jpg in Resources */,
				4BE3BD831D756A77000BFA17 /* onevcat-resize-120-mac.jpg in Resources */,
				4BE3BD1A1D756A77000BFA17 /* unicorn-b&w.png in Resources */,
				4BE3BDB01D756A77000BFA17 /* onevcat-round-corner-60-resize-100.jpg in Resources */,
				4BE3BD771D756A77000BFA17 /* kingfisher-resize-120-mac.jpg in Resources */,
				4BE3BD201D756A77000BFA17 /* kingfisher-blur-10.jpg in Resources */,
				4BE3BD921D756A77000BFA17 /* unicorn-resize-120.png in Resources */,
				4BE3BD111D756A77000BFA17 /* onevcat-b&w-mac.jpg in Resources */,
				4BE3BDEC1D757B84000BFA17 /* kingfisher-overlay-red-07.jpg in Resources */,
				4BE3BD351D756A77000BFA17 /* onevcat-color-control-b00-c11-s12-ev07-mac.jpg in Resources */,
				4BE3BE0A1D757B84000BFA17 /* unicorn-overlay-red.png in Resources */,
				4BE3BDBF1D756A77000BFA17 /* kingfisher-tint-yellow-02-mac.jpg in Resources */,
				4BE3BD4D1D756A77000BFA17 /* unicorn-blur-4-round-corner-60-mac.png in Resources */,
				D12E0C751C47F70600AC98AD /* dancing-banana.gif in Resources */,
				4BE3BDC51D756A77000BFA17 /* onevcat-tint-yellow-02-mac.jpg in Resources */,
				4BE3BD7A1D756A77000BFA17 /* kingfisher-resize-120.jpg in Resources */,
				4BE3BD3B1D756A77000BFA17 /* unicorn-color-control-b00-c11-s12-ev07-mac.png in Resources */,
				4BE3BDFE1D757B84000BFA17 /* onevcat-overlay-red.jpg in Resources */,
				4BE3BE011D757B84000BFA17 /* unicorn-overlay-red-07-mac.png in Resources */,
				4BE3BD1D1D756A77000BFA17 /* kingfisher-blur-10-mac.jpg in Resources */,
				4BE3BDCE1D756A77000BFA17 /* unicorn-tint-yellow-02.png in Resources */,
				4BE3BDFB1D757B84000BFA17 /* onevcat-overlay-red-mac.jpg in Resources */,
				4BE3BD0E1D756A77000BFA17 /* kingfisher-b&w.jpg in Resources */,
				4BE3BDE91D757B84000BFA17 /* kingfisher-overlay-red-07-mac.jpg in Resources */,
				4BE3BD261D756A77000BFA17 /* onevcat-blur-10.jpg in Resources */,
				4BE3BDA71D756A77000BFA17 /* onevcat-round-corner-40-mac.jpg in Resources */,
				4BE3BDCB1D756A77000BFA17 /* unicorn-tint-yellow-02-mac.png in Resources */,
				4BE3BD231D756A77000BFA17 /* onevcat-blur-10-mac.jpg in Resources */,
				4BE3BD381D756A77000BFA17 /* onevcat-color-control-b00-c11-s12-ev07.jpg in Resources */,
				4BE3BDF81D757B84000BFA17 /* onevcat-overlay-red-07.jpg in Resources */,
				4BE3BD9B1D756A77000BFA17 /* kingfisher-round-corner-40-mac.jpg in Resources */,
				4BE3BD2C1D756A77000BFA17 /* unicorn-blur-10.png in Resources */,
				4BE3BD0B1D756A77000BFA17 /* kingfisher-b&w-mac.jpg in Resources */,
				4BE3BDF21D757B84000BFA17 /* kingfisher-overlay-red.jpg in Resources */,
			);
			runOnlyForDeploymentPostprocessing = 0;
		};
		D10EC22F1C3D632300A4211C /* Resources */ = {
			isa = PBXResourcesBuildPhase;
			buildActionMask = 2147483647;
			files = (
				4BE3BD451D756A77000BFA17 /* kingfisher-blur-4-round-corner-60.jpg in Resources */,
				4BE3BE081D757B84000BFA17 /* unicorn-overlay-red-mac.png in Resources */,
				4BE3BD871D756A77000BFA17 /* onevcat-resize-120.jpg in Resources */,
				4BE3BDBD1D756A77000BFA17 /* unicorn-round-corner-60-resize-100.png in Resources */,
				4BE3BD331D756A77000BFA17 /* kingfisher-color-control-b00-c11-s12-ev07.jpg in Resources */,
				4BE3BDF01D757B84000BFA17 /* kingfisher-overlay-red-mac.jpg in Resources */,
				4BE3BE051D757B84000BFA17 /* unicorn-overlay-red-07.png in Resources */,
				4BE3BDB71D756A77000BFA17 /* unicorn-round-corner-40.png in Resources */,
				4BE3BD421D756A77000BFA17 /* kingfisher-blur-4-round-corner-60-mac.jpg in Resources */,
				4BE3BDC91D756A77000BFA17 /* onevcat-tint-yellow-02.jpg in Resources */,
				4BF806E21D75411B00C8DB13 /* kingfisher.jpg in Resources */,
				4BE3BD151D756A77000BFA17 /* onevcat-b&w.jpg in Resources */,
				4BE3BDAE1D756A77000BFA17 /* onevcat-round-corner-60-resize-100-mac.jpg in Resources */,
				D1D2C32C1C70A3230018F2F9 /* single-frame.gif in Resources */,
				4BE3BD511D756A77000BFA17 /* unicorn-blur-4-round-corner-60.png in Resources */,
				4BE3BD481D756A77000BFA17 /* onevcat-blur-4-round-corner-60-mac.jpg in Resources */,
				4BE3BD4B1D756A77000BFA17 /* onevcat-blur-4-round-corner-60.jpg in Resources */,
				4BE3BD301D756A77000BFA17 /* kingfisher-color-control-b00-c11-s12-ev07-mac.jpg in Resources */,
				4BE3BDB41D756A77000BFA17 /* unicorn-round-corner-40-mac.png in Resources */,
				4BE3BDAB1D756A77000BFA17 /* onevcat-round-corner-40.jpg in Resources */,
				4BE3BDBA1D756A77000BFA17 /* unicorn-round-corner-60-resize-100-mac.png in Resources */,
				4BE3BD9F1D756A77000BFA17 /* kingfisher-round-corner-40.jpg in Resources */,
				4BF806E51D75411B00C8DB13 /* onevcat.jpg in Resources */,
				4BE3BDA51D756A77000BFA17 /* kingfisher-round-corner-60-resize-100.jpg in Resources */,
				4BE3BD181D756A77000BFA17 /* unicorn-b&w-mac.png in Resources */,
				4BF806E81D75411B00C8DB13 /* unicorn.png in Resources */,
				4BE3BD901D756A77000BFA17 /* unicorn-resize-120-mac.png in Resources */,
				4BE3BDA21D756A77000BFA17 /* kingfisher-round-corner-60-resize-100-mac.jpg in Resources */,
				4BE3BDF61D757B84000BFA17 /* onevcat-overlay-red-07-mac.jpg in Resources */,
				4BE3BD3F1D756A77000BFA17 /* unicorn-color-control-b00-c11-s12-ev07.png in Resources */,
				4BE3BD2A1D756A77000BFA17 /* unicorn-blur-10-mac.png in Resources */,
				4BE3BDC31D756A77000BFA17 /* kingfisher-tint-yellow-02.jpg in Resources */,
				4BE3BD841D756A77000BFA17 /* onevcat-resize-120-mac.jpg in Resources */,
				4BE3BD1B1D756A77000BFA17 /* unicorn-b&w.png in Resources */,
				4BE3BDB11D756A77000BFA17 /* onevcat-round-corner-60-resize-100.jpg in Resources */,
				4BE3BD781D756A77000BFA17 /* kingfisher-resize-120-mac.jpg in Resources */,
				4BE3BD211D756A77000BFA17 /* kingfisher-blur-10.jpg in Resources */,
				4BE3BD931D756A77000BFA17 /* unicorn-resize-120.png in Resources */,
				4BE3BD121D756A77000BFA17 /* onevcat-b&w-mac.jpg in Resources */,
				4BE3BDED1D757B84000BFA17 /* kingfisher-overlay-red-07.jpg in Resources */,
				4BE3BD361D756A77000BFA17 /* onevcat-color-control-b00-c11-s12-ev07-mac.jpg in Resources */,
				4BE3BE0B1D757B84000BFA17 /* unicorn-overlay-red.png in Resources */,
				4BE3BDC01D756A77000BFA17 /* kingfisher-tint-yellow-02-mac.jpg in Resources */,
				4BE3BD4E1D756A77000BFA17 /* unicorn-blur-4-round-corner-60-mac.png in Resources */,
				D12E0C8A1C47F7C000AC98AD /* dancing-banana.gif in Resources */,
				4BE3BDC61D756A77000BFA17 /* onevcat-tint-yellow-02-mac.jpg in Resources */,
				4BE3BD7B1D756A77000BFA17 /* kingfisher-resize-120.jpg in Resources */,
				4BE3BD3C1D756A77000BFA17 /* unicorn-color-control-b00-c11-s12-ev07-mac.png in Resources */,
				4BE3BDFF1D757B84000BFA17 /* onevcat-overlay-red.jpg in Resources */,
				4BE3BE021D757B84000BFA17 /* unicorn-overlay-red-07-mac.png in Resources */,
				4BE3BD1E1D756A77000BFA17 /* kingfisher-blur-10-mac.jpg in Resources */,
				4BE3BDCF1D756A77000BFA17 /* unicorn-tint-yellow-02.png in Resources */,
				4BE3BDFC1D757B84000BFA17 /* onevcat-overlay-red-mac.jpg in Resources */,
				4BE3BD0F1D756A77000BFA17 /* kingfisher-b&w.jpg in Resources */,
				4BE3BDEA1D757B84000BFA17 /* kingfisher-overlay-red-07-mac.jpg in Resources */,
				4BE3BD271D756A77000BFA17 /* onevcat-blur-10.jpg in Resources */,
				4BE3BDA81D756A77000BFA17 /* onevcat-round-corner-40-mac.jpg in Resources */,
				4BE3BDCC1D756A77000BFA17 /* unicorn-tint-yellow-02-mac.png in Resources */,
				4BE3BD241D756A77000BFA17 /* onevcat-blur-10-mac.jpg in Resources */,
				4BE3BD391D756A77000BFA17 /* onevcat-color-control-b00-c11-s12-ev07.jpg in Resources */,
				4BE3BDF91D757B84000BFA17 /* onevcat-overlay-red-07.jpg in Resources */,
				4BE3BD9C1D756A77000BFA17 /* kingfisher-round-corner-40-mac.jpg in Resources */,
				4BE3BD2D1D756A77000BFA17 /* unicorn-blur-10.png in Resources */,
				4BE3BD0C1D756A77000BFA17 /* kingfisher-b&w-mac.jpg in Resources */,
				4BE3BDF31D757B84000BFA17 /* kingfisher-overlay-red.jpg in Resources */,
			);
			runOnlyForDeploymentPostprocessing = 0;
		};
		D13F49C01BEDA53F00CE335D /* Resources */ = {
			isa = PBXResourcesBuildPhase;
			buildActionMask = 2147483647;
			files = (
				D12E0CA31C47F92200AC98AD /* Assets.xcassets in Resources */,
				D12E0CA41C47F92200AC98AD /* Main.storyboard in Resources */,
			);
			runOnlyForDeploymentPostprocessing = 0;
		};
		D13F49D41BEDA67C00CE335D /* Resources */ = {
			isa = PBXResourcesBuildPhase;
			buildActionMask = 2147483647;
			files = (
			);
			runOnlyForDeploymentPostprocessing = 0;
		};
		D16799E91C4E74460020FD12 /* Resources */ = {
			isa = PBXResourcesBuildPhase;
			buildActionMask = 2147483647;
			files = (
			);
			runOnlyForDeploymentPostprocessing = 0;
		};
		D1679A371C4E78B20020FD12 /* Resources */ = {
			isa = PBXResourcesBuildPhase;
			buildActionMask = 2147483647;
			files = (
				D12F2EDD1C4E7B0200B8054D /* Interface.storyboard in Resources */,
				D12F2EDC1C4E7B0200B8054D /* Assets.xcassets in Resources */,
			);
			runOnlyForDeploymentPostprocessing = 0;
		};
		D1679A431C4E78B20020FD12 /* Resources */ = {
			isa = PBXResourcesBuildPhase;
			buildActionMask = 2147483647;
			files = (
				D12F2EE41C4E7B8D00B8054D /* Assets.xcassets in Resources */,
			);
			runOnlyForDeploymentPostprocessing = 0;
		};
		D1ED2D091AD2CFA600CFC3EB /* Resources */ = {
			isa = PBXResourcesBuildPhase;
			buildActionMask = 2147483647;
			files = (
				D12E0C991C47F91800AC98AD /* Images.xcassets in Resources */,
				D12E0C961C47F91800AC98AD /* LaunchScreen.xib in Resources */,
				D12E0C971C47F91800AC98AD /* Main.storyboard in Resources */,
			);
			runOnlyForDeploymentPostprocessing = 0;
		};
		D1ED2D331AD2D09F00CFC3EB /* Resources */ = {
			isa = PBXResourcesBuildPhase;
			buildActionMask = 2147483647;
			files = (
			);
			runOnlyForDeploymentPostprocessing = 0;
		};
		D1ED2D3D1AD2D09F00CFC3EB /* Resources */ = {
			isa = PBXResourcesBuildPhase;
			buildActionMask = 2147483647;
			files = (
				4BE3BD431D756A77000BFA17 /* kingfisher-blur-4-round-corner-60.jpg in Resources */,
				4BE3BE061D757B84000BFA17 /* unicorn-overlay-red-mac.png in Resources */,
				4BE3BD851D756A77000BFA17 /* onevcat-resize-120.jpg in Resources */,
				4BE3BDBB1D756A77000BFA17 /* unicorn-round-corner-60-resize-100.png in Resources */,
				4BE3BD311D756A77000BFA17 /* kingfisher-color-control-b00-c11-s12-ev07.jpg in Resources */,
				4BE3BDEE1D757B84000BFA17 /* kingfisher-overlay-red-mac.jpg in Resources */,
				4BE3BE031D757B84000BFA17 /* unicorn-overlay-red-07.png in Resources */,
				4BE3BDB51D756A77000BFA17 /* unicorn-round-corner-40.png in Resources */,
				4BE3BD401D756A77000BFA17 /* kingfisher-blur-4-round-corner-60-mac.jpg in Resources */,
				4BE3BDC71D756A77000BFA17 /* onevcat-tint-yellow-02.jpg in Resources */,
				4BF806E01D75411B00C8DB13 /* kingfisher.jpg in Resources */,
				4BE3BD131D756A77000BFA17 /* onevcat-b&w.jpg in Resources */,
				4BE3BDAC1D756A77000BFA17 /* onevcat-round-corner-60-resize-100-mac.jpg in Resources */,
				D1D2C32A1C70A3230018F2F9 /* single-frame.gif in Resources */,
				4BE3BD4F1D756A77000BFA17 /* unicorn-blur-4-round-corner-60.png in Resources */,
				4BE3BD461D756A77000BFA17 /* onevcat-blur-4-round-corner-60-mac.jpg in Resources */,
				4BE3BD491D756A77000BFA17 /* onevcat-blur-4-round-corner-60.jpg in Resources */,
				4BE3BD2E1D756A77000BFA17 /* kingfisher-color-control-b00-c11-s12-ev07-mac.jpg in Resources */,
				4BE3BDB21D756A77000BFA17 /* unicorn-round-corner-40-mac.png in Resources */,
				4BE3BDA91D756A77000BFA17 /* onevcat-round-corner-40.jpg in Resources */,
				4BE3BDB81D756A77000BFA17 /* unicorn-round-corner-60-resize-100-mac.png in Resources */,
				4BE3BD9D1D756A77000BFA17 /* kingfisher-round-corner-40.jpg in Resources */,
				4BF806E31D75411B00C8DB13 /* onevcat.jpg in Resources */,
				4BE3BDA31D756A77000BFA17 /* kingfisher-round-corner-60-resize-100.jpg in Resources */,
				4BE3BD161D756A77000BFA17 /* unicorn-b&w-mac.png in Resources */,
				4BF806E61D75411B00C8DB13 /* unicorn.png in Resources */,
				4BE3BD8E1D756A77000BFA17 /* unicorn-resize-120-mac.png in Resources */,
				4BE3BDA01D756A77000BFA17 /* kingfisher-round-corner-60-resize-100-mac.jpg in Resources */,
				4BE3BDF41D757B84000BFA17 /* onevcat-overlay-red-07-mac.jpg in Resources */,
				4BE3BD3D1D756A77000BFA17 /* unicorn-color-control-b00-c11-s12-ev07.png in Resources */,
				4BE3BD281D756A77000BFA17 /* unicorn-blur-10-mac.png in Resources */,
				4BE3BDC11D756A77000BFA17 /* kingfisher-tint-yellow-02.jpg in Resources */,
				4BE3BD821D756A77000BFA17 /* onevcat-resize-120-mac.jpg in Resources */,
				4BE3BD191D756A77000BFA17 /* unicorn-b&w.png in Resources */,
				4BE3BDAF1D756A77000BFA17 /* onevcat-round-corner-60-resize-100.jpg in Resources */,
				4BE3BD761D756A77000BFA17 /* kingfisher-resize-120-mac.jpg in Resources */,
				4BE3BD1F1D756A77000BFA17 /* kingfisher-blur-10.jpg in Resources */,
				4BE3BD911D756A77000BFA17 /* unicorn-resize-120.png in Resources */,
				4BE3BD101D756A77000BFA17 /* onevcat-b&w-mac.jpg in Resources */,
				4BE3BDEB1D757B84000BFA17 /* kingfisher-overlay-red-07.jpg in Resources */,
				4BE3BD341D756A77000BFA17 /* onevcat-color-control-b00-c11-s12-ev07-mac.jpg in Resources */,
				4BE3BE091D757B84000BFA17 /* unicorn-overlay-red.png in Resources */,
				4BE3BDBE1D756A77000BFA17 /* kingfisher-tint-yellow-02-mac.jpg in Resources */,
				4BE3BD4C1D756A77000BFA17 /* unicorn-blur-4-round-corner-60-mac.png in Resources */,
				D12E0C4F1C47F23500AC98AD /* dancing-banana.gif in Resources */,
				4BE3BDC41D756A77000BFA17 /* onevcat-tint-yellow-02-mac.jpg in Resources */,
				4BE3BD791D756A77000BFA17 /* kingfisher-resize-120.jpg in Resources */,
				4BE3BD3A1D756A77000BFA17 /* unicorn-color-control-b00-c11-s12-ev07-mac.png in Resources */,
				4BE3BDFD1D757B84000BFA17 /* onevcat-overlay-red.jpg in Resources */,
				4BE3BE001D757B84000BFA17 /* unicorn-overlay-red-07-mac.png in Resources */,
				4BE3BD1C1D756A77000BFA17 /* kingfisher-blur-10-mac.jpg in Resources */,
				4BE3BDCD1D756A77000BFA17 /* unicorn-tint-yellow-02.png in Resources */,
				4BE3BDFA1D757B84000BFA17 /* onevcat-overlay-red-mac.jpg in Resources */,
				4BE3BD0D1D756A77000BFA17 /* kingfisher-b&w.jpg in Resources */,
				4BE3BDE81D757B84000BFA17 /* kingfisher-overlay-red-07-mac.jpg in Resources */,
				4BE3BD251D756A77000BFA17 /* onevcat-blur-10.jpg in Resources */,
				4BE3BDA61D756A77000BFA17 /* onevcat-round-corner-40-mac.jpg in Resources */,
				4BE3BDCA1D756A77000BFA17 /* unicorn-tint-yellow-02-mac.png in Resources */,
				4BE3BD221D756A77000BFA17 /* onevcat-blur-10-mac.jpg in Resources */,
				4BE3BD371D756A77000BFA17 /* onevcat-color-control-b00-c11-s12-ev07.jpg in Resources */,
				4BE3BDF71D757B84000BFA17 /* onevcat-overlay-red-07.jpg in Resources */,
				4BE3BD9A1D756A77000BFA17 /* kingfisher-round-corner-40-mac.jpg in Resources */,
				4BE3BD2B1D756A77000BFA17 /* unicorn-blur-10.png in Resources */,
				4BE3BD0A1D756A77000BFA17 /* kingfisher-b&w-mac.jpg in Resources */,
				4BE3BDF11D757B84000BFA17 /* kingfisher-overlay-red.jpg in Resources */,
			);
			runOnlyForDeploymentPostprocessing = 0;
		};
/* End PBXResourcesBuildPhase section */

/* Begin PBXShellScriptBuildPhase section */
		01C53AF9C2310B1A69EB5378 /* [CP] Copy Pods Resources */ = {
			isa = PBXShellScriptBuildPhase;
			buildActionMask = 2147483647;
			files = (
			);
			inputPaths = (
			);
			name = "[CP] Copy Pods Resources";
			outputPaths = (
			);
			runOnlyForDeploymentPostprocessing = 0;
			shellPath = /bin/sh;
			shellScript = "\"${SRCROOT}/Pods/Target Support Files/Pods-KingfisherTests-tvOS/Pods-KingfisherTests-tvOS-resources.sh\"\n";
			showEnvVarsInLog = 0;
		};
		1A7245D94CDE1E4D171C8E3B /* [CP] Check Pods Manifest.lock */ = {
			isa = PBXShellScriptBuildPhase;
			buildActionMask = 2147483647;
			files = (
			);
			inputPaths = (
			);
			name = "[CP] Check Pods Manifest.lock";
			outputPaths = (
			);
			runOnlyForDeploymentPostprocessing = 0;
			shellPath = /bin/sh;
			shellScript = "diff \"${PODS_ROOT}/../Podfile.lock\" \"${PODS_ROOT}/Manifest.lock\" > /dev/null\nif [[ $? != 0 ]] ; then\n    cat << EOM\nerror: The sandbox is not in sync with the Podfile.lock. Run 'pod install' or update your CocoaPods installation.\nEOM\n    exit 1\nfi\n";
			showEnvVarsInLog = 0;
		};
		1D9C0B942D1B97BFB18DAE6D /* [CP] Copy Pods Resources */ = {
			isa = PBXShellScriptBuildPhase;
			buildActionMask = 2147483647;
			files = (
			);
			inputPaths = (
			);
			name = "[CP] Copy Pods Resources";
			outputPaths = (
			);
			runOnlyForDeploymentPostprocessing = 0;
			shellPath = /bin/sh;
			shellScript = "\"${SRCROOT}/Pods/Target Support Files/Pods-KingfisherTests/Pods-KingfisherTests-resources.sh\"\n";
			showEnvVarsInLog = 0;
		};
		2F7EA933B810B8FF614D7E53 /* [CP] Embed Pods Frameworks */ = {
			isa = PBXShellScriptBuildPhase;
			buildActionMask = 2147483647;
			files = (
			);
			inputPaths = (
			);
			name = "[CP] Embed Pods Frameworks";
			outputPaths = (
			);
			runOnlyForDeploymentPostprocessing = 0;
			shellPath = /bin/sh;
			shellScript = "\"${SRCROOT}/Pods/Target Support Files/Pods-KingfisherTests-macOS/Pods-KingfisherTests-macOS-frameworks.sh\"\n";
			showEnvVarsInLog = 0;
		};
		332A62572F4DAAF36D7029FA /* [CP] Embed Pods Frameworks */ = {
			isa = PBXShellScriptBuildPhase;
			buildActionMask = 2147483647;
			files = (
			);
			inputPaths = (
			);
			name = "[CP] Embed Pods Frameworks";
			outputPaths = (
			);
			runOnlyForDeploymentPostprocessing = 0;
			shellPath = /bin/sh;
			shellScript = "\"${SRCROOT}/Pods/Target Support Files/Pods-KingfisherTests/Pods-KingfisherTests-frameworks.sh\"\n";
			showEnvVarsInLog = 0;
		};
		3ACF82069FA33E2B17A8BF34 /* [CP] Check Pods Manifest.lock */ = {
			isa = PBXShellScriptBuildPhase;
			buildActionMask = 2147483647;
			files = (
			);
			inputPaths = (
			);
			name = "[CP] Check Pods Manifest.lock";
			outputPaths = (
			);
			runOnlyForDeploymentPostprocessing = 0;
			shellPath = /bin/sh;
			shellScript = "diff \"${PODS_ROOT}/../Podfile.lock\" \"${PODS_ROOT}/Manifest.lock\" > /dev/null\nif [[ $? != 0 ]] ; then\n    cat << EOM\nerror: The sandbox is not in sync with the Podfile.lock. Run 'pod install' or update your CocoaPods installation.\nEOM\n    exit 1\nfi\n";
			showEnvVarsInLog = 0;
		};
		41D9897B9F81A40122967826 /* 📦 Embed Pods Frameworks */ = {
			isa = PBXShellScriptBuildPhase;
			buildActionMask = 2147483647;
			files = (
			);
			inputPaths = (
			);
			name = "📦 Embed Pods Frameworks";
			outputPaths = (
			);
			runOnlyForDeploymentPostprocessing = 0;
			shellPath = /bin/sh;
			shellScript = "\"${SRCROOT}/Pods/Target Support Files/Pods-KingfisherTests-tvOS/Pods-KingfisherTests-tvOS-frameworks.sh\"\n";
			showEnvVarsInLog = 0;
		};
		47A2E7E48EEB2B4ECBA002DE /* [CP] Check Pods Manifest.lock */ = {
			isa = PBXShellScriptBuildPhase;
			buildActionMask = 2147483647;
			files = (
			);
			inputPaths = (
			);
			name = "[CP] Check Pods Manifest.lock";
			outputPaths = (
			);
			runOnlyForDeploymentPostprocessing = 0;
			shellPath = /bin/sh;
			shellScript = "diff \"${PODS_ROOT}/../Podfile.lock\" \"${PODS_ROOT}/Manifest.lock\" > /dev/null\nif [[ $? != 0 ]] ; then\n    cat << EOM\nerror: The sandbox is not in sync with the Podfile.lock. Run 'pod install' or update your CocoaPods installation.\nEOM\n    exit 1\nfi\n";
			showEnvVarsInLog = 0;
		};
		65A79FE66FB6E48C4562B896 /* [CP] Embed Pods Frameworks */ = {
			isa = PBXShellScriptBuildPhase;
			buildActionMask = 2147483647;
			files = (
			);
			inputPaths = (
			);
			name = "[CP] Embed Pods Frameworks";
			outputPaths = (
			);
			runOnlyForDeploymentPostprocessing = 0;
			shellPath = /bin/sh;
			shellScript = "\"${SRCROOT}/Pods/Target Support Files/Pods-KingfisherTests-tvOS/Pods-KingfisherTests-tvOS-frameworks.sh\"\n";
			showEnvVarsInLog = 0;
		};
		6EC065596E49A0E36163A536 /* 📦 Copy Pods Resources */ = {
			isa = PBXShellScriptBuildPhase;
			buildActionMask = 2147483647;
			files = (
			);
			inputPaths = (
			);
			name = "📦 Copy Pods Resources";
			outputPaths = (
			);
			runOnlyForDeploymentPostprocessing = 0;
			shellPath = /bin/sh;
			shellScript = "\"${SRCROOT}/Pods/Target Support Files/Pods-KingfisherTests-tvOS/Pods-KingfisherTests-tvOS-resources.sh\"\n";
			showEnvVarsInLog = 0;
		};
		875B3E20755E971898C499A3 /* [CP] Check Pods Manifest.lock */ = {
			isa = PBXShellScriptBuildPhase;
			buildActionMask = 2147483647;
			files = (
			);
			inputPaths = (
			);
			name = "[CP] Check Pods Manifest.lock";
			outputPaths = (
			);
			runOnlyForDeploymentPostprocessing = 0;
			shellPath = /bin/sh;
			shellScript = "diff \"${PODS_ROOT}/../Podfile.lock\" \"${PODS_ROOT}/Manifest.lock\" > /dev/null\nif [[ $? != 0 ]] ; then\n    cat << EOM\nerror: The sandbox is not in sync with the Podfile.lock. Run 'pod install' or update your CocoaPods installation.\nEOM\n    exit 1\nfi\n";
			showEnvVarsInLog = 0;
		};
		8D03A7E087A546657F716AD4 /* 📦 Copy Pods Resources */ = {
			isa = PBXShellScriptBuildPhase;
			buildActionMask = 2147483647;
			files = (
			);
			inputPaths = (
			);
			name = "📦 Copy Pods Resources";
			outputPaths = (
			);
			runOnlyForDeploymentPostprocessing = 0;
			shellPath = /bin/sh;
			shellScript = "\"${SRCROOT}/Pods/Target Support Files/Pods-KingfisherTests-macOS/Pods-KingfisherTests-macOS-resources.sh\"\n";
			showEnvVarsInLog = 0;
		};
		9336000264DA10AF6BEC0C4C /* [CP] Check Pods Manifest.lock */ = {
			isa = PBXShellScriptBuildPhase;
			buildActionMask = 2147483647;
			files = (
			);
			inputPaths = (
			);
			name = "[CP] Check Pods Manifest.lock";
			outputPaths = (
			);
			runOnlyForDeploymentPostprocessing = 0;
			shellPath = /bin/sh;
			shellScript = "diff \"${PODS_ROOT}/../Podfile.lock\" \"${PODS_ROOT}/Manifest.lock\" > /dev/null\nif [[ $? != 0 ]] ; then\n    cat << EOM\nerror: The sandbox is not in sync with the Podfile.lock. Run 'pod install' or update your CocoaPods installation.\nEOM\n    exit 1\nfi\n";
			showEnvVarsInLog = 0;
		};
		A131CB8204D03AFC9F80D13A /* 📦 Copy Pods Resources */ = {
			isa = PBXShellScriptBuildPhase;
			buildActionMask = 2147483647;
			files = (
			);
			inputPaths = (
			);
			name = "📦 Copy Pods Resources";
			outputPaths = (
			);
			runOnlyForDeploymentPostprocessing = 0;
			shellPath = /bin/sh;
			shellScript = "\"${SRCROOT}/Pods/Target Support Files/Pods-KingfisherTests/Pods-KingfisherTests-resources.sh\"\n";
			showEnvVarsInLog = 0;
		};
		A5A13E4B02EADA5851C42A76 /* [CP] Check Pods Manifest.lock */ = {
			isa = PBXShellScriptBuildPhase;
			buildActionMask = 2147483647;
			files = (
			);
			inputPaths = (
			);
			name = "[CP] Check Pods Manifest.lock";
			outputPaths = (
			);
			runOnlyForDeploymentPostprocessing = 0;
			shellPath = /bin/sh;
			shellScript = "diff \"${PODS_ROOT}/../Podfile.lock\" \"${PODS_ROOT}/Manifest.lock\" > /dev/null\nif [[ $? != 0 ]] ; then\n    cat << EOM\nerror: The sandbox is not in sync with the Podfile.lock. Run 'pod install' or update your CocoaPods installation.\nEOM\n    exit 1\nfi\n";
			showEnvVarsInLog = 0;
		};
		ABAAA44A45E567D88402EC6A /* 📦 Embed Pods Frameworks */ = {
			isa = PBXShellScriptBuildPhase;
			buildActionMask = 2147483647;
			files = (
			);
			inputPaths = (
			);
			name = "📦 Embed Pods Frameworks";
			outputPaths = (
			);
			runOnlyForDeploymentPostprocessing = 0;
			shellPath = /bin/sh;
			shellScript = "\"${SRCROOT}/Pods/Target Support Files/Pods-KingfisherTests-macOS/Pods-KingfisherTests-macOS-frameworks.sh\"\n";
			showEnvVarsInLog = 0;
		};
		D8B2F6EB75625D97EADBFB21 /* [CP] Copy Pods Resources */ = {
			isa = PBXShellScriptBuildPhase;
			buildActionMask = 2147483647;
			files = (
			);
			inputPaths = (
			);
			name = "[CP] Copy Pods Resources";
			outputPaths = (
			);
			runOnlyForDeploymentPostprocessing = 0;
			shellPath = /bin/sh;
			shellScript = "\"${SRCROOT}/Pods/Target Support Files/Pods-KingfisherTests-macOS/Pods-KingfisherTests-macOS-resources.sh\"\n";
			showEnvVarsInLog = 0;
		};
		FBF8044C5A393FF50A303A9E /* 📦 Embed Pods Frameworks */ = {
			isa = PBXShellScriptBuildPhase;
			buildActionMask = 2147483647;
			files = (
			);
			inputPaths = (
			);
			name = "📦 Embed Pods Frameworks";
			outputPaths = (
			);
			runOnlyForDeploymentPostprocessing = 0;
			shellPath = /bin/sh;
			shellScript = "\"${SRCROOT}/Pods/Target Support Files/Pods-KingfisherTests/Pods-KingfisherTests-frameworks.sh\"\n";
			showEnvVarsInLog = 0;
		};
/* End PBXShellScriptBuildPhase section */

/* Begin PBXSourcesBuildPhase section */
		4B2944431C3D01B20088C3E7 /* Sources */ = {
			isa = PBXSourcesBuildPhase;
			buildActionMask = 2147483647;
			files = (
				D109461A1C526C61001408EB /* Image.swift in Sources */,
				D109461B1C526C61001408EB /* ImageCache.swift in Sources */,
				D109461C1C526C61001408EB /* ImageDownloader.swift in Sources */,
				D109461D1C526C61001408EB /* ImageTransition.swift in Sources */,
				4B2B8E4C1D70141000FC4749 /* ImageProcessor.swift in Sources */,
				D109461E1C526C61001408EB /* ImageView+Kingfisher.swift in Sources */,
				D109461F1C526C61001408EB /* KingfisherManager.swift in Sources */,
				4B6313F61D766BEF0078E017 /* Filter.swift in Sources */,
				182FFF781CC9ACBA004B728D /* NSButton+Kingfisher.swift in Sources */,
				D10946201C526C61001408EB /* KingfisherOptionsInfo.swift in Sources */,
				D10946211C526C61001408EB /* Resource.swift in Sources */,
				D9638BA21C7DBA660046523D /* ImagePrefetcher.swift in Sources */,
				D10946221C526C61001408EB /* String+MD5.swift in Sources */,
				D10946231C526C61001408EB /* ThreadHelper.swift in Sources */,
			);
			runOnlyForDeploymentPostprocessing = 0;
		};
		4B2944511C3D03880088C3E7 /* Sources */ = {
			isa = PBXSourcesBuildPhase;
			buildActionMask = 2147483647;
			files = (
				4BCCF3421D5B02F8003387C2 /* ViewController.swift in Sources */,
				4BCCF33D1D5B02F8003387C2 /* AppDelegate.swift in Sources */,
			);
			runOnlyForDeploymentPostprocessing = 0;
		};
		4B37667B1C478F940001443F /* Sources */ = {
			isa = PBXSourcesBuildPhase;
			buildActionMask = 2147483647;
			files = (
				4BF806D81D752D4900C8DB13 /* ImageProcessorTests.swift in Sources */,
				D12E0C761C47F71700AC98AD /* KingfisherTestHelper.swift in Sources */,
				D12E0C6E1C47F6FE00AC98AD /* ImageCacheTests.swift in Sources */,
				D12E0C6F1C47F6FE00AC98AD /* ImageDownloaderTests.swift in Sources */,
				D9638BA71C7DCF560046523D /* ImagePrefetcherTests.swift in Sources */,
				D12E0C701C47F6FE00AC98AD /* ImageExtensionTests.swift in Sources */,
				D12E0C711C47F6FE00AC98AD /* ImageViewExtensionTests.swift in Sources */,
				D12E0C721C47F6FE00AC98AD /* KingfisherManagerTests.swift in Sources */,
				D12E0C731C47F6FE00AC98AD /* KingfisherOptionsInfoTests.swift in Sources */,
				D1DC4B421D60996D00DFDFAA /* StringExtensionTests.swift in Sources */,
				D12E0C741C47F6FE00AC98AD /* UIButtonExtensionTests.swift in Sources */,
			);
			runOnlyForDeploymentPostprocessing = 0;
		};
		D10EC22D1C3D632300A4211C /* Sources */ = {
			isa = PBXSourcesBuildPhase;
			buildActionMask = 2147483647;
			files = (
				4BF806D91D752D4900C8DB13 /* ImageProcessorTests.swift in Sources */,
				D12E0C891C47F7B700AC98AD /* KingfisherTestHelper.swift in Sources */,
				185218B61CC07F8300BD58DE /* NSButtonExtensionTests.swift in Sources */,
				D12E0C821C47F7AF00AC98AD /* ImageCacheTests.swift in Sources */,
				D12E0C831C47F7AF00AC98AD /* ImageDownloaderTests.swift in Sources */,
				D9638BA81C7DCF570046523D /* ImagePrefetcherTests.swift in Sources */,
				D12E0C841C47F7AF00AC98AD /* ImageExtensionTests.swift in Sources */,
				D12E0C851C47F7AF00AC98AD /* ImageViewExtensionTests.swift in Sources */,
				D12E0C861C47F7AF00AC98AD /* KingfisherManagerTests.swift in Sources */,
				D1DC4B431D60996D00DFDFAA /* StringExtensionTests.swift in Sources */,
				D12E0C871C47F7AF00AC98AD /* KingfisherOptionsInfoTests.swift in Sources */,
			);
			runOnlyForDeploymentPostprocessing = 0;
		};
		D13F49BE1BEDA53F00CE335D /* Sources */ = {
			isa = PBXSourcesBuildPhase;
			buildActionMask = 2147483647;
			files = (
				D12E0CB51C47F9C100AC98AD /* CollectionViewCell.swift in Sources */,
				D12E0CB61C47F9C100AC98AD /* ViewController.swift in Sources */,
				D12E0CA21C47F92200AC98AD /* AppDelegate.swift in Sources */,
			);
			runOnlyForDeploymentPostprocessing = 0;
		};
		D13F49D11BEDA67C00CE335D /* Sources */ = {
			isa = PBXSourcesBuildPhase;
			buildActionMask = 2147483647;
			files = (
				D109460E1C526C0D001408EB /* Image.swift in Sources */,
				4B6313F51D766BEF0078E017 /* Filter.swift in Sources */,
				4B9867501CD1CF42003ADAC7 /* AnimatedImageView.swift in Sources */,
				D109460F1C526C0D001408EB /* ImageCache.swift in Sources */,
				D10946101C526C0D001408EB /* ImageDownloader.swift in Sources */,
				4B2B8E4B1D70140F00FC4749 /* ImageProcessor.swift in Sources */,
				D10946111C526C0D001408EB /* ImageTransition.swift in Sources */,
				D10946121C526C0D001408EB /* ImageView+Kingfisher.swift in Sources */,
				D10946131C526C0D001408EB /* KingfisherManager.swift in Sources */,
				D10946141C526C0D001408EB /* KingfisherOptionsInfo.swift in Sources */,
				D9638BA11C7DBA660046523D /* ImagePrefetcher.swift in Sources */,
				D10946151C526C0D001408EB /* Resource.swift in Sources */,
				D10946161C526C0D001408EB /* String+MD5.swift in Sources */,
				D10946171C526C0D001408EB /* ThreadHelper.swift in Sources */,
				D10946181C526C0D001408EB /* UIButton+Kingfisher.swift in Sources */,
			);
			runOnlyForDeploymentPostprocessing = 0;
		};
		D16799E61C4E74460020FD12 /* Sources */ = {
			isa = PBXSourcesBuildPhase;
			buildActionMask = 2147483647;
			files = (
				D109462D1C526CF5001408EB /* ImageTransition.swift in Sources */,
				4B2B8E4D1D70141100FC4749 /* ImageProcessor.swift in Sources */,
				D10946251C526CE8001408EB /* Image.swift in Sources */,
				D10946261C526CE8001408EB /* ImageCache.swift in Sources */,
				D9638BA31C7DBA660046523D /* ImagePrefetcher.swift in Sources */,
				D10946271C526CE8001408EB /* ImageDownloader.swift in Sources */,
				D10946281C526CE8001408EB /* KingfisherManager.swift in Sources */,
				D10946291C526CE8001408EB /* KingfisherOptionsInfo.swift in Sources */,
				D109462A1C526CE8001408EB /* Resource.swift in Sources */,
				D109462B1C526CE8001408EB /* String+MD5.swift in Sources */,
				D109462C1C526CE8001408EB /* ThreadHelper.swift in Sources */,
			);
			runOnlyForDeploymentPostprocessing = 0;
		};
		D1679A411C4E78B20020FD12 /* Sources */ = {
			isa = PBXSourcesBuildPhase;
			buildActionMask = 2147483647;
			files = (
				D12F2EE51C4E7B8D00B8054D /* ExtensionDelegate.swift in Sources */,
				D12F2EE71C4E7B8D00B8054D /* InterfaceController.swift in Sources */,
			);
			runOnlyForDeploymentPostprocessing = 0;
		};
		D1ED2D071AD2CFA600CFC3EB /* Sources */ = {
			isa = PBXSourcesBuildPhase;
			buildActionMask = 2147483647;
			files = (
				D12E0C9B1C47F91800AC98AD /* ViewController.swift in Sources */,
				D12E0C981C47F91800AC98AD /* CollectionViewCell.swift in Sources */,
				D12E0C951C47F91800AC98AD /* AppDelegate.swift in Sources */,
			);
			runOnlyForDeploymentPostprocessing = 0;
		};
		D1ED2D301AD2D09F00CFC3EB /* Sources */ = {
			isa = PBXSourcesBuildPhase;
			buildActionMask = 2147483647;
			files = (
				D10945F71C526B86001408EB /* Image.swift in Sources */,
				4B6313F41D766BEF0078E017 /* Filter.swift in Sources */,
				4B98674F1CD1CF42003ADAC7 /* AnimatedImageView.swift in Sources */,
				D10945F81C526B86001408EB /* ImageCache.swift in Sources */,
				D10945F91C526B86001408EB /* ImageDownloader.swift in Sources */,
				4B2B8E4A1D70128200FC4749 /* ImageProcessor.swift in Sources */,
				D10945FA1C526B86001408EB /* ImageTransition.swift in Sources */,
				D10945FB1C526B86001408EB /* ImageView+Kingfisher.swift in Sources */,
				D10945FC1C526B86001408EB /* KingfisherManager.swift in Sources */,
				D10945FD1C526B86001408EB /* KingfisherOptionsInfo.swift in Sources */,
				D9638BA01C7DBA660046523D /* ImagePrefetcher.swift in Sources */,
				D10945FE1C526B86001408EB /* Resource.swift in Sources */,
				D10945FF1C526B86001408EB /* String+MD5.swift in Sources */,
				D10946001C526B86001408EB /* ThreadHelper.swift in Sources */,
				D10946011C526B86001408EB /* UIButton+Kingfisher.swift in Sources */,
			);
			runOnlyForDeploymentPostprocessing = 0;
		};
		D1ED2D3B1AD2D09F00CFC3EB /* Sources */ = {
			isa = PBXSourcesBuildPhase;
			buildActionMask = 2147483647;
			files = (
				4BF806D71D752D4900C8DB13 /* ImageProcessorTests.swift in Sources */,
				D12E0C571C47F23500AC98AD /* KingfisherTestHelper.swift in Sources */,
				D12E0C581C47F23500AC98AD /* UIButtonExtensionTests.swift in Sources */,
				D12E0C561C47F23500AC98AD /* KingfisherOptionsInfoTests.swift in Sources */,
				D9638BA61C7DC71F0046523D /* ImagePrefetcherTests.swift in Sources */,
				D12E0C551C47F23500AC98AD /* KingfisherManagerTests.swift in Sources */,
				D12E0C511C47F23500AC98AD /* ImageDownloaderTests.swift in Sources */,
				D12E0C521C47F23500AC98AD /* ImageExtensionTests.swift in Sources */,
				D12E0C531C47F23500AC98AD /* ImageViewExtensionTests.swift in Sources */,
				D1DC4B411D60996D00DFDFAA /* StringExtensionTests.swift in Sources */,
				D12E0C501C47F23500AC98AD /* ImageCacheTests.swift in Sources */,
			);
			runOnlyForDeploymentPostprocessing = 0;
		};
/* End PBXSourcesBuildPhase section */

/* Begin PBXTargetDependency section */
		4B3766861C478F940001443F /* PBXTargetDependency */ = {
			isa = PBXTargetDependency;
			target = D13F49D51BEDA67C00CE335D /* Kingfisher-tvOS */;
			targetProxy = 4B3766851C478F940001443F /* PBXContainerItemProxy */;
		};
		D10EC2381C3D632300A4211C /* PBXTargetDependency */ = {
			isa = PBXTargetDependency;
			target = 4B2944471C3D01B20088C3E7 /* Kingfisher-macOS */;
			targetProxy = D10EC2371C3D632300A4211C /* PBXContainerItemProxy */;
		};
		D12F2EEB1C4E7CF500B8054D /* PBXTargetDependency */ = {
			isa = PBXTargetDependency;
			target = D16799EA1C4E74460020FD12 /* Kingfisher-watchOS */;
			targetProxy = D12F2EEA1C4E7CF500B8054D /* PBXContainerItemProxy */;
		};
		D13F49EC1BEDA82000CE335D /* PBXTargetDependency */ = {
			isa = PBXTargetDependency;
			target = D13F49D51BEDA67C00CE335D /* Kingfisher-tvOS */;
			targetProxy = D13F49EB1BEDA82000CE335D /* PBXContainerItemProxy */;
		};
		D1679A481C4E78B20020FD12 /* PBXTargetDependency */ = {
			isa = PBXTargetDependency;
			target = D1679A441C4E78B20020FD12 /* Kingfisher-watchOS-Demo Extension */;
			targetProxy = D1679A471C4E78B20020FD12 /* PBXContainerItemProxy */;
		};
		D1679A521C4E78B20020FD12 /* PBXTargetDependency */ = {
			isa = PBXTargetDependency;
			target = D1679A381C4E78B20020FD12 /* Kingfisher-watchOS-Demo */;
			targetProxy = D1679A511C4E78B20020FD12 /* PBXContainerItemProxy */;
		};
		D1ED2D421AD2D09F00CFC3EB /* PBXTargetDependency */ = {
			isa = PBXTargetDependency;
			target = D1ED2D341AD2D09F00CFC3EB /* Kingfisher-iOS */;
			targetProxy = D1ED2D411AD2D09F00CFC3EB /* PBXContainerItemProxy */;
		};
		D1ED2D4B1AD2D09F00CFC3EB /* PBXTargetDependency */ = {
			isa = PBXTargetDependency;
			target = D1ED2D341AD2D09F00CFC3EB /* Kingfisher-iOS */;
			targetProxy = D1ED2D4A1AD2D09F00CFC3EB /* PBXContainerItemProxy */;
		};
/* End PBXTargetDependency section */

/* Begin PBXVariantGroup section */
		4BCCF3381D5B02F8003387C2 /* Main.storyboard */ = {
			isa = PBXVariantGroup;
			children = (
				4BCCF3391D5B02F8003387C2 /* Base */,
			);
			name = Main.storyboard;
			sourceTree = "<group>";
		};
		D12E0C8D1C47F91800AC98AD /* LaunchScreen.xib */ = {
			isa = PBXVariantGroup;
			children = (
				D12E0C8E1C47F91800AC98AD /* Base */,
			);
			name = LaunchScreen.xib;
			sourceTree = "<group>";
		};
		D12E0C8F1C47F91800AC98AD /* Main.storyboard */ = {
			isa = PBXVariantGroup;
			children = (
				D12E0C901C47F91800AC98AD /* Base */,
			);
			name = Main.storyboard;
			sourceTree = "<group>";
		};
		D12E0C9F1C47F92200AC98AD /* Main.storyboard */ = {
			isa = PBXVariantGroup;
			children = (
				D12E0CA01C47F92200AC98AD /* Base */,
			);
			name = Main.storyboard;
			sourceTree = "<group>";
		};
		D12F2ED91C4E7B0200B8054D /* Interface.storyboard */ = {
			isa = PBXVariantGroup;
			children = (
				D12F2EDA1C4E7B0200B8054D /* Base */,
			);
			name = Interface.storyboard;
			sourceTree = "<group>";
		};
/* End PBXVariantGroup section */

/* Begin XCBuildConfiguration section */
		4B29444E1C3D01B20088C3E7 /* Debug */ = {
			isa = XCBuildConfiguration;
			buildSettings = {
				APPLICATION_EXTENSION_API_ONLY = YES;
				CODE_SIGN_IDENTITY = "";
				COMBINE_HIDPI_IMAGES = YES;
<<<<<<< HEAD
				CURRENT_PROJECT_VERSION = 655;
				DEBUG_INFORMATION_FORMAT = dwarf;
				DEFINES_MODULE = YES;
				DYLIB_COMPATIBILITY_VERSION = 1;
				DYLIB_CURRENT_VERSION = 655;
=======
				CURRENT_PROJECT_VERSION = 704;
				DEBUG_INFORMATION_FORMAT = dwarf;
				DEFINES_MODULE = YES;
				DYLIB_COMPATIBILITY_VERSION = 1;
				DYLIB_CURRENT_VERSION = 704;
>>>>>>> f3b298a9
				DYLIB_INSTALL_NAME_BASE = "@rpath";
				FRAMEWORK_VERSION = A;
				GCC_NO_COMMON_BLOCKS = YES;
				INFOPLIST_FILE = Sources/Info.plist;
				INSTALL_PATH = "$(LOCAL_LIBRARY_DIR)/Frameworks";
				LD_RUNPATH_SEARCH_PATHS = "$(inherited) @executable_path/../Frameworks @loader_path/Frameworks";
				MACOSX_DEPLOYMENT_TARGET = 10.10;
				PRODUCT_BUNDLE_IDENTIFIER = "com.onevcat.Kingfisher-OSX";
				PRODUCT_NAME = Kingfisher;
				SDKROOT = macosx;
				SKIP_INSTALL = YES;
				SWIFT_VERSION = 3.0;
				VERSIONING_SYSTEM = "apple-generic";
				VERSION_INFO_PREFIX = "";
			};
			name = Debug;
		};
		4B29444F1C3D01B20088C3E7 /* Release */ = {
			isa = XCBuildConfiguration;
			buildSettings = {
				APPLICATION_EXTENSION_API_ONLY = YES;
				CODE_SIGN_IDENTITY = "";
				COMBINE_HIDPI_IMAGES = YES;
<<<<<<< HEAD
				CURRENT_PROJECT_VERSION = 655;
				DEBUG_INFORMATION_FORMAT = "dwarf-with-dsym";
				DEFINES_MODULE = YES;
				DYLIB_COMPATIBILITY_VERSION = 1;
				DYLIB_CURRENT_VERSION = 655;
=======
				CURRENT_PROJECT_VERSION = 704;
				DEBUG_INFORMATION_FORMAT = "dwarf-with-dsym";
				DEFINES_MODULE = YES;
				DYLIB_COMPATIBILITY_VERSION = 1;
				DYLIB_CURRENT_VERSION = 704;
>>>>>>> f3b298a9
				DYLIB_INSTALL_NAME_BASE = "@rpath";
				FRAMEWORK_VERSION = A;
				GCC_NO_COMMON_BLOCKS = YES;
				INFOPLIST_FILE = Sources/Info.plist;
				INSTALL_PATH = "$(LOCAL_LIBRARY_DIR)/Frameworks";
				LD_RUNPATH_SEARCH_PATHS = "$(inherited) @executable_path/../Frameworks @loader_path/Frameworks";
				MACOSX_DEPLOYMENT_TARGET = 10.10;
				PRODUCT_BUNDLE_IDENTIFIER = "com.onevcat.Kingfisher-OSX";
				PRODUCT_NAME = Kingfisher;
				SDKROOT = macosx;
				SKIP_INSTALL = YES;
				SWIFT_OPTIMIZATION_LEVEL = "-Owholemodule";
<<<<<<< HEAD
				SWIFT_VERSION = 3.0;
=======
>>>>>>> f3b298a9
				VERSIONING_SYSTEM = "apple-generic";
				VERSION_INFO_PREFIX = "";
			};
			name = Release;
		};
		4B2944621C3D03880088C3E7 /* Debug */ = {
			isa = XCBuildConfiguration;
			buildSettings = {
				ASSETCATALOG_COMPILER_APPICON_NAME = AppIcon;
				CODE_SIGN_IDENTITY = "";
				COMBINE_HIDPI_IMAGES = YES;
				DEBUG_INFORMATION_FORMAT = dwarf;
				GCC_NO_COMMON_BLOCKS = YES;
				INFOPLIST_FILE = "Demo/Kingfisher-macOS-Demo/Info.plist";
				LD_RUNPATH_SEARCH_PATHS = "$(inherited) @executable_path/../Frameworks";
				MACOSX_DEPLOYMENT_TARGET = 10.11;
				PRODUCT_BUNDLE_IDENTIFIER = "com.onevcat.Kingfisher-OSX-Demo";
				PRODUCT_NAME = "$(TARGET_NAME)";
				SDKROOT = macosx;
			};
			name = Debug;
		};
		4B2944631C3D03880088C3E7 /* Release */ = {
			isa = XCBuildConfiguration;
			buildSettings = {
				ASSETCATALOG_COMPILER_APPICON_NAME = AppIcon;
				CODE_SIGN_IDENTITY = "";
				COMBINE_HIDPI_IMAGES = YES;
				DEBUG_INFORMATION_FORMAT = "dwarf-with-dsym";
				GCC_NO_COMMON_BLOCKS = YES;
				INFOPLIST_FILE = "Demo/Kingfisher-macOS-Demo/Info.plist";
				LD_RUNPATH_SEARCH_PATHS = "$(inherited) @executable_path/../Frameworks";
				MACOSX_DEPLOYMENT_TARGET = 10.11;
				PRODUCT_BUNDLE_IDENTIFIER = "com.onevcat.Kingfisher-OSX-Demo";
				PRODUCT_NAME = "$(TARGET_NAME)";
				SDKROOT = macosx;
				SWIFT_OPTIMIZATION_LEVEL = "-Owholemodule";
			};
			name = Release;
		};
		4B3766871C478F940001443F /* Debug */ = {
			isa = XCBuildConfiguration;
			baseConfigurationReference = D7B91E45CD834BE64717E77F /* Pods-KingfisherTests-tvOS.debug.xcconfig */;
			buildSettings = {
				CODE_SIGN_IDENTITY = "";
				DEBUG_INFORMATION_FORMAT = dwarf;
				GCC_NO_COMMON_BLOCKS = YES;
				INFOPLIST_FILE = "Tests/KingfisherTests-tvOS/Info.plist";
				LD_RUNPATH_SEARCH_PATHS = "$(inherited) @executable_path/Frameworks @loader_path/Frameworks";
				PRODUCT_BUNDLE_IDENTIFIER = "com.onevcat.KingfisherTests-tvOS";
				PRODUCT_NAME = "$(TARGET_NAME)";
				SDKROOT = appletvos;
				SWIFT_OBJC_BRIDGING_HEADER = "Tests/KingfisherTests/KingfisherTests-Bridging-Header.h";
				TVOS_DEPLOYMENT_TARGET = 9.1;
			};
			name = Debug;
		};
		4B3766881C478F940001443F /* Release */ = {
			isa = XCBuildConfiguration;
			baseConfigurationReference = 033CD4A1D8C6D03D7AC150BE /* Pods-KingfisherTests-tvOS.release.xcconfig */;
			buildSettings = {
				CODE_SIGN_IDENTITY = "";
				DEBUG_INFORMATION_FORMAT = "dwarf-with-dsym";
				GCC_NO_COMMON_BLOCKS = YES;
				INFOPLIST_FILE = "Tests/KingfisherTests-tvOS/Info.plist";
				LD_RUNPATH_SEARCH_PATHS = "$(inherited) @executable_path/Frameworks @loader_path/Frameworks";
				PRODUCT_BUNDLE_IDENTIFIER = "com.onevcat.KingfisherTests-tvOS";
				PRODUCT_NAME = "$(TARGET_NAME)";
				SDKROOT = appletvos;
				SWIFT_OBJC_BRIDGING_HEADER = "Tests/KingfisherTests/KingfisherTests-Bridging-Header.h";
				SWIFT_OPTIMIZATION_LEVEL = "-Owholemodule";
				TVOS_DEPLOYMENT_TARGET = 9.1;
			};
			name = Release;
		};
		D10EC23A1C3D632300A4211C /* Debug */ = {
			isa = XCBuildConfiguration;
			baseConfigurationReference = 7204D40BEFEA059FA25864C4 /* Pods-KingfisherTests-macOS.debug.xcconfig */;
			buildSettings = {
				CODE_SIGN_IDENTITY = "";
				COMBINE_HIDPI_IMAGES = YES;
				DEBUG_INFORMATION_FORMAT = dwarf;
				GCC_NO_COMMON_BLOCKS = YES;
				INFOPLIST_FILE = "Tests/KingfisherTests-macOS/Info.plist";
				LD_RUNPATH_SEARCH_PATHS = "$(inherited) @executable_path/../Frameworks @loader_path/../Frameworks";
				MACOSX_DEPLOYMENT_TARGET = 10.11;
				PRODUCT_BUNDLE_IDENTIFIER = "com.onevcat.KingfisherTests-OSX";
				PRODUCT_NAME = "$(TARGET_NAME)";
				SDKROOT = macosx;
				SWIFT_OBJC_BRIDGING_HEADER = "Tests/KingfisherTests/KingfisherTests-Bridging-Header.h";
				SWIFT_VERSION = 3.0;
			};
			name = Debug;
		};
		D10EC23B1C3D632300A4211C /* Release */ = {
			isa = XCBuildConfiguration;
			baseConfigurationReference = DE80CB18FBC9F9F23DC1FDCF /* Pods-KingfisherTests-macOS.release.xcconfig */;
			buildSettings = {
				CODE_SIGN_IDENTITY = "";
				COMBINE_HIDPI_IMAGES = YES;
				DEBUG_INFORMATION_FORMAT = "dwarf-with-dsym";
				GCC_NO_COMMON_BLOCKS = YES;
				INFOPLIST_FILE = "Tests/KingfisherTests-macOS/Info.plist";
				LD_RUNPATH_SEARCH_PATHS = "$(inherited) @executable_path/../Frameworks @loader_path/../Frameworks";
				MACOSX_DEPLOYMENT_TARGET = 10.11;
				PRODUCT_BUNDLE_IDENTIFIER = "com.onevcat.KingfisherTests-OSX";
				PRODUCT_NAME = "$(TARGET_NAME)";
				SDKROOT = macosx;
				SWIFT_OBJC_BRIDGING_HEADER = "Tests/KingfisherTests/KingfisherTests-Bridging-Header.h";
				SWIFT_OPTIMIZATION_LEVEL = "-Owholemodule";
<<<<<<< HEAD
				SWIFT_VERSION = 3.0;
=======
>>>>>>> f3b298a9
			};
			name = Release;
		};
		D13F49CE1BEDA53F00CE335D /* Debug */ = {
			isa = XCBuildConfiguration;
			buildSettings = {
				ALWAYS_EMBED_SWIFT_STANDARD_LIBRARIES = YES;
				ASSETCATALOG_COMPILER_APPICON_NAME = "App Icon & Top Shelf Image";
				ASSETCATALOG_COMPILER_LAUNCHIMAGE_NAME = LaunchImage;
				DEBUG_INFORMATION_FORMAT = dwarf;
				GCC_NO_COMMON_BLOCKS = YES;
				INFOPLIST_FILE = "Demo/Kingfisher-tvOS-Demo/Info.plist";
				LD_RUNPATH_SEARCH_PATHS = "$(inherited) @executable_path/Frameworks";
				PRODUCT_BUNDLE_IDENTIFIER = "com.onevcat.Kingfisher-tvOS-Demo";
				PRODUCT_NAME = "$(TARGET_NAME)";
				SDKROOT = appletvos;
				TARGETED_DEVICE_FAMILY = 3;
				TVOS_DEPLOYMENT_TARGET = 9.0;
			};
			name = Debug;
		};
		D13F49CF1BEDA53F00CE335D /* Release */ = {
			isa = XCBuildConfiguration;
			buildSettings = {
				ALWAYS_EMBED_SWIFT_STANDARD_LIBRARIES = YES;
				ASSETCATALOG_COMPILER_APPICON_NAME = "App Icon & Top Shelf Image";
				ASSETCATALOG_COMPILER_LAUNCHIMAGE_NAME = LaunchImage;
				DEBUG_INFORMATION_FORMAT = "dwarf-with-dsym";
				GCC_NO_COMMON_BLOCKS = YES;
				INFOPLIST_FILE = "Demo/Kingfisher-tvOS-Demo/Info.plist";
				LD_RUNPATH_SEARCH_PATHS = "$(inherited) @executable_path/Frameworks";
				PRODUCT_BUNDLE_IDENTIFIER = "com.onevcat.Kingfisher-tvOS-Demo";
				PRODUCT_NAME = "$(TARGET_NAME)";
				SDKROOT = appletvos;
				SWIFT_OPTIMIZATION_LEVEL = "-Owholemodule";
				TARGETED_DEVICE_FAMILY = 3;
				TVOS_DEPLOYMENT_TARGET = 9.0;
			};
			name = Release;
		};
		D13F49E01BEDA67C00CE335D /* Debug */ = {
			isa = XCBuildConfiguration;
			buildSettings = {
				APPLICATION_EXTENSION_API_ONLY = YES;
				CLANG_ENABLE_MODULES = YES;
				CODE_SIGN_IDENTITY = "iPhone Developer";
				"CODE_SIGN_IDENTITY[sdk=appletvos*]" = "";
<<<<<<< HEAD
				CURRENT_PROJECT_VERSION = 655;
				DEBUG_INFORMATION_FORMAT = dwarf;
				DEFINES_MODULE = YES;
				DYLIB_COMPATIBILITY_VERSION = 1;
				DYLIB_CURRENT_VERSION = 655;
=======
				CURRENT_PROJECT_VERSION = 704;
				DEBUG_INFORMATION_FORMAT = dwarf;
				DEFINES_MODULE = YES;
				DYLIB_COMPATIBILITY_VERSION = 1;
				DYLIB_CURRENT_VERSION = 704;
>>>>>>> f3b298a9
				DYLIB_INSTALL_NAME_BASE = "@rpath";
				GCC_NO_COMMON_BLOCKS = YES;
				INFOPLIST_FILE = Sources/Info.plist;
				INSTALL_PATH = "$(LOCAL_LIBRARY_DIR)/Frameworks";
				LD_RUNPATH_SEARCH_PATHS = "$(inherited) @executable_path/Frameworks @loader_path/Frameworks";
				PRODUCT_BUNDLE_IDENTIFIER = "com.onevcat.Kingfisher-tvOS";
				PRODUCT_NAME = Kingfisher;
				SDKROOT = appletvos;
				SKIP_INSTALL = YES;
				SWIFT_OPTIMIZATION_LEVEL = "-Onone";
				TARGETED_DEVICE_FAMILY = 3;
				TVOS_DEPLOYMENT_TARGET = 9.0;
				VERSIONING_SYSTEM = "apple-generic";
				VERSION_INFO_PREFIX = "";
			};
			name = Debug;
		};
		D13F49E11BEDA67C00CE335D /* Release */ = {
			isa = XCBuildConfiguration;
			buildSettings = {
				APPLICATION_EXTENSION_API_ONLY = YES;
				CLANG_ENABLE_MODULES = YES;
				CODE_SIGN_IDENTITY = "iPhone Developer";
				"CODE_SIGN_IDENTITY[sdk=appletvos*]" = "";
<<<<<<< HEAD
				CURRENT_PROJECT_VERSION = 655;
				DEBUG_INFORMATION_FORMAT = "dwarf-with-dsym";
				DEFINES_MODULE = YES;
				DYLIB_COMPATIBILITY_VERSION = 1;
				DYLIB_CURRENT_VERSION = 655;
=======
				CURRENT_PROJECT_VERSION = 704;
				DEBUG_INFORMATION_FORMAT = "dwarf-with-dsym";
				DEFINES_MODULE = YES;
				DYLIB_COMPATIBILITY_VERSION = 1;
				DYLIB_CURRENT_VERSION = 704;
>>>>>>> f3b298a9
				DYLIB_INSTALL_NAME_BASE = "@rpath";
				GCC_NO_COMMON_BLOCKS = YES;
				INFOPLIST_FILE = Sources/Info.plist;
				INSTALL_PATH = "$(LOCAL_LIBRARY_DIR)/Frameworks";
				LD_RUNPATH_SEARCH_PATHS = "$(inherited) @executable_path/Frameworks @loader_path/Frameworks";
				PRODUCT_BUNDLE_IDENTIFIER = "com.onevcat.Kingfisher-tvOS";
				PRODUCT_NAME = Kingfisher;
				SDKROOT = appletvos;
				SKIP_INSTALL = YES;
				SWIFT_OPTIMIZATION_LEVEL = "-Owholemodule";
				TARGETED_DEVICE_FAMILY = 3;
				TVOS_DEPLOYMENT_TARGET = 9.0;
				VERSIONING_SYSTEM = "apple-generic";
				VERSION_INFO_PREFIX = "";
			};
			name = Release;
		};
		D16799F01C4E74460020FD12 /* Debug */ = {
			isa = XCBuildConfiguration;
			buildSettings = {
				APPLICATION_EXTENSION_API_ONLY = YES;
				"CODE_SIGN_IDENTITY[sdk=watchos*]" = "";
<<<<<<< HEAD
				CURRENT_PROJECT_VERSION = 655;
				DEBUG_INFORMATION_FORMAT = dwarf;
				DEFINES_MODULE = YES;
				DYLIB_COMPATIBILITY_VERSION = 1;
				DYLIB_CURRENT_VERSION = 655;
=======
				CURRENT_PROJECT_VERSION = 704;
				DEBUG_INFORMATION_FORMAT = dwarf;
				DEFINES_MODULE = YES;
				DYLIB_COMPATIBILITY_VERSION = 1;
				DYLIB_CURRENT_VERSION = 704;
>>>>>>> f3b298a9
				DYLIB_INSTALL_NAME_BASE = "@rpath";
				GCC_NO_COMMON_BLOCKS = YES;
				INFOPLIST_FILE = Sources/Info.plist;
				INSTALL_PATH = "$(LOCAL_LIBRARY_DIR)/Frameworks";
				LD_RUNPATH_SEARCH_PATHS = "$(inherited) @executable_path/Frameworks @loader_path/Frameworks";
				PRODUCT_BUNDLE_IDENTIFIER = "com.onevcat.Kingfisher-watchOS";
				PRODUCT_NAME = Kingfisher;
				SDKROOT = watchos;
				SKIP_INSTALL = YES;
				TARGETED_DEVICE_FAMILY = 4;
				VERSIONING_SYSTEM = "apple-generic";
				VERSION_INFO_PREFIX = "";
				WATCHOS_DEPLOYMENT_TARGET = 2.0;
			};
			name = Debug;
		};
		D16799F11C4E74460020FD12 /* Release */ = {
			isa = XCBuildConfiguration;
			buildSettings = {
				APPLICATION_EXTENSION_API_ONLY = YES;
				"CODE_SIGN_IDENTITY[sdk=watchos*]" = "";
<<<<<<< HEAD
				CURRENT_PROJECT_VERSION = 655;
				DEBUG_INFORMATION_FORMAT = "dwarf-with-dsym";
				DEFINES_MODULE = YES;
				DYLIB_COMPATIBILITY_VERSION = 1;
				DYLIB_CURRENT_VERSION = 655;
=======
				CURRENT_PROJECT_VERSION = 704;
				DEBUG_INFORMATION_FORMAT = "dwarf-with-dsym";
				DEFINES_MODULE = YES;
				DYLIB_COMPATIBILITY_VERSION = 1;
				DYLIB_CURRENT_VERSION = 704;
>>>>>>> f3b298a9
				DYLIB_INSTALL_NAME_BASE = "@rpath";
				GCC_NO_COMMON_BLOCKS = YES;
				INFOPLIST_FILE = Sources/Info.plist;
				INSTALL_PATH = "$(LOCAL_LIBRARY_DIR)/Frameworks";
				LD_RUNPATH_SEARCH_PATHS = "$(inherited) @executable_path/Frameworks @loader_path/Frameworks";
				PRODUCT_BUNDLE_IDENTIFIER = "com.onevcat.Kingfisher-watchOS";
				PRODUCT_NAME = Kingfisher;
				SDKROOT = watchos;
				SKIP_INSTALL = YES;
				SWIFT_OPTIMIZATION_LEVEL = "-Owholemodule";
				TARGETED_DEVICE_FAMILY = 4;
				VERSIONING_SYSTEM = "apple-generic";
				VERSION_INFO_PREFIX = "";
				WATCHOS_DEPLOYMENT_TARGET = 2.0;
			};
			name = Release;
		};
		D1679A551C4E78B20020FD12 /* Debug */ = {
			isa = XCBuildConfiguration;
			buildSettings = {
				ALWAYS_EMBED_SWIFT_STANDARD_LIBRARIES = YES;
				DEBUG_INFORMATION_FORMAT = dwarf;
				GCC_NO_COMMON_BLOCKS = YES;
				INFOPLIST_FILE = "Demo/Kingfisher-watchOS-Demo Extension/Info.plist";
				LD_RUNPATH_SEARCH_PATHS = "$(inherited) @executable_path/Frameworks @executable_path/../../Frameworks";
				PRODUCT_BUNDLE_IDENTIFIER = "com.onevcat.Kingfisher-Demo.watchkitapp.watchkitextension";
				PRODUCT_NAME = "${TARGET_NAME}";
				SDKROOT = watchos;
				SKIP_INSTALL = YES;
				TARGETED_DEVICE_FAMILY = 4;
				WATCHOS_DEPLOYMENT_TARGET = 2.0;
			};
			name = Debug;
		};
		D1679A561C4E78B20020FD12 /* Release */ = {
			isa = XCBuildConfiguration;
			buildSettings = {
				ALWAYS_EMBED_SWIFT_STANDARD_LIBRARIES = YES;
				DEBUG_INFORMATION_FORMAT = "dwarf-with-dsym";
				GCC_NO_COMMON_BLOCKS = YES;
				INFOPLIST_FILE = "Demo/Kingfisher-watchOS-Demo Extension/Info.plist";
				LD_RUNPATH_SEARCH_PATHS = "$(inherited) @executable_path/Frameworks @executable_path/../../Frameworks";
				PRODUCT_BUNDLE_IDENTIFIER = "com.onevcat.Kingfisher-Demo.watchkitapp.watchkitextension";
				PRODUCT_NAME = "${TARGET_NAME}";
				SDKROOT = watchos;
				SKIP_INSTALL = YES;
				SWIFT_OPTIMIZATION_LEVEL = "-Owholemodule";
				TARGETED_DEVICE_FAMILY = 4;
				WATCHOS_DEPLOYMENT_TARGET = 2.0;
			};
			name = Release;
		};
		D1679A591C4E78B20020FD12 /* Debug */ = {
			isa = XCBuildConfiguration;
			buildSettings = {
				ALWAYS_EMBED_SWIFT_STANDARD_LIBRARIES = YES;
				ASSETCATALOG_COMPILER_APPICON_NAME = AppIcon;
				CODE_SIGN_IDENTITY = "iPhone Developer";
				DEBUG_INFORMATION_FORMAT = dwarf;
				GCC_NO_COMMON_BLOCKS = YES;
				IBSC_MODULE = Kingfisher_watchOS_Demo_Extension;
				INFOPLIST_FILE = "Demo/Kingfisher-watchOS-Demo/Info.plist";
				PRODUCT_BUNDLE_IDENTIFIER = "com.onevcat.Kingfisher-Demo.watchkitapp";
				PRODUCT_NAME = "$(TARGET_NAME)";
				SDKROOT = watchos;
				SKIP_INSTALL = YES;
				TARGETED_DEVICE_FAMILY = 4;
				WATCHOS_DEPLOYMENT_TARGET = 2.0;
			};
			name = Debug;
		};
		D1679A5A1C4E78B20020FD12 /* Release */ = {
			isa = XCBuildConfiguration;
			buildSettings = {
				ALWAYS_EMBED_SWIFT_STANDARD_LIBRARIES = YES;
				ASSETCATALOG_COMPILER_APPICON_NAME = AppIcon;
				CODE_SIGN_IDENTITY = "iPhone Developer";
				DEBUG_INFORMATION_FORMAT = "dwarf-with-dsym";
				GCC_NO_COMMON_BLOCKS = YES;
				IBSC_MODULE = Kingfisher_watchOS_Demo_Extension;
				INFOPLIST_FILE = "Demo/Kingfisher-watchOS-Demo/Info.plist";
				PRODUCT_BUNDLE_IDENTIFIER = "com.onevcat.Kingfisher-Demo.watchkitapp";
				PRODUCT_NAME = "$(TARGET_NAME)";
				SDKROOT = watchos;
				SKIP_INSTALL = YES;
				TARGETED_DEVICE_FAMILY = 4;
				WATCHOS_DEPLOYMENT_TARGET = 2.0;
			};
			name = Release;
		};
		D1ED2D281AD2CFA600CFC3EB /* Debug */ = {
			isa = XCBuildConfiguration;
			buildSettings = {
				ALWAYS_SEARCH_USER_PATHS = NO;
				CLANG_CXX_LANGUAGE_STANDARD = "gnu++0x";
				CLANG_CXX_LIBRARY = "libc++";
				CLANG_ENABLE_MODULES = YES;
				CLANG_ENABLE_OBJC_ARC = YES;
				CLANG_WARN_BOOL_CONVERSION = YES;
				CLANG_WARN_CONSTANT_CONVERSION = YES;
				CLANG_WARN_DIRECT_OBJC_ISA_USAGE = YES_ERROR;
				CLANG_WARN_EMPTY_BODY = YES;
				CLANG_WARN_ENUM_CONVERSION = YES;
				CLANG_WARN_INFINITE_RECURSION = YES;
				CLANG_WARN_INT_CONVERSION = YES;
				CLANG_WARN_OBJC_ROOT_CLASS = YES_ERROR;
				CLANG_WARN_SUSPICIOUS_MOVE = YES;
				CLANG_WARN_UNREACHABLE_CODE = YES;
				CLANG_WARN__DUPLICATE_METHOD_MATCH = YES;
				"CODE_SIGN_IDENTITY[sdk=iphoneos*]" = "iPhone Developer";
				COPY_PHASE_STRIP = NO;
				ENABLE_STRICT_OBJC_MSGSEND = YES;
				ENABLE_TESTABILITY = YES;
				GCC_C_LANGUAGE_STANDARD = gnu99;
				GCC_DYNAMIC_NO_PIC = NO;
				GCC_NO_COMMON_BLOCKS = YES;
				GCC_OPTIMIZATION_LEVEL = 0;
				GCC_PREPROCESSOR_DEFINITIONS = (
					"DEBUG=1",
					"$(inherited)",
				);
				GCC_SYMBOLS_PRIVATE_EXTERN = NO;
				GCC_WARN_64_TO_32_BIT_CONVERSION = YES;
				GCC_WARN_ABOUT_RETURN_TYPE = YES_ERROR;
				GCC_WARN_UNDECLARED_SELECTOR = YES;
				GCC_WARN_UNINITIALIZED_AUTOS = YES_AGGRESSIVE;
				GCC_WARN_UNUSED_FUNCTION = YES;
				GCC_WARN_UNUSED_VARIABLE = YES;
				IPHONEOS_DEPLOYMENT_TARGET = 8.2;
				MTL_ENABLE_DEBUG_INFO = YES;
				ONLY_ACTIVE_ARCH = YES;
				SDKROOT = iphoneos;
				SWIFT_OPTIMIZATION_LEVEL = "-Onone";
<<<<<<< HEAD
				SWIFT_VERSION = 3.0;
=======
				SWIFT_VERSION = 2.3;
>>>>>>> f3b298a9
				TARGETED_DEVICE_FAMILY = "1,2";
			};
			name = Debug;
		};
		D1ED2D291AD2CFA600CFC3EB /* Release */ = {
			isa = XCBuildConfiguration;
			buildSettings = {
				ALWAYS_SEARCH_USER_PATHS = NO;
				CLANG_CXX_LANGUAGE_STANDARD = "gnu++0x";
				CLANG_CXX_LIBRARY = "libc++";
				CLANG_ENABLE_MODULES = YES;
				CLANG_ENABLE_OBJC_ARC = YES;
				CLANG_WARN_BOOL_CONVERSION = YES;
				CLANG_WARN_CONSTANT_CONVERSION = YES;
				CLANG_WARN_DIRECT_OBJC_ISA_USAGE = YES_ERROR;
				CLANG_WARN_EMPTY_BODY = YES;
				CLANG_WARN_ENUM_CONVERSION = YES;
				CLANG_WARN_INFINITE_RECURSION = YES;
				CLANG_WARN_INT_CONVERSION = YES;
				CLANG_WARN_OBJC_ROOT_CLASS = YES_ERROR;
				CLANG_WARN_SUSPICIOUS_MOVE = YES;
				CLANG_WARN_UNREACHABLE_CODE = YES;
				CLANG_WARN__DUPLICATE_METHOD_MATCH = YES;
				"CODE_SIGN_IDENTITY[sdk=iphoneos*]" = "iPhone Developer";
				COPY_PHASE_STRIP = NO;
				ENABLE_NS_ASSERTIONS = NO;
				ENABLE_STRICT_OBJC_MSGSEND = YES;
				GCC_C_LANGUAGE_STANDARD = gnu99;
				GCC_NO_COMMON_BLOCKS = YES;
				GCC_WARN_64_TO_32_BIT_CONVERSION = YES;
				GCC_WARN_ABOUT_RETURN_TYPE = YES_ERROR;
				GCC_WARN_UNDECLARED_SELECTOR = YES;
				GCC_WARN_UNINITIALIZED_AUTOS = YES_AGGRESSIVE;
				GCC_WARN_UNUSED_FUNCTION = YES;
				GCC_WARN_UNUSED_VARIABLE = YES;
				IPHONEOS_DEPLOYMENT_TARGET = 8.2;
				MTL_ENABLE_DEBUG_INFO = NO;
				SDKROOT = iphoneos;
				SWIFT_OPTIMIZATION_LEVEL = "-Owholemodule";
<<<<<<< HEAD
				SWIFT_VERSION = 3.0;
=======
				SWIFT_VERSION = 2.3;
>>>>>>> f3b298a9
				TARGETED_DEVICE_FAMILY = "1,2";
				VALIDATE_PRODUCT = YES;
			};
			name = Release;
		};
		D1ED2D2B1AD2CFA600CFC3EB /* Debug */ = {
			isa = XCBuildConfiguration;
			buildSettings = {
				ALWAYS_EMBED_SWIFT_STANDARD_LIBRARIES = YES;
				ASSETCATALOG_COMPILER_APPICON_NAME = AppIcon;
				CODE_SIGN_IDENTITY = "iPhone Developer";
				INFOPLIST_FILE = "Demo/Kingfisher-Demo/Info.plist";
				IPHONEOS_DEPLOYMENT_TARGET = 8.0;
				LD_RUNPATH_SEARCH_PATHS = "$(inherited) @executable_path/Frameworks";
				PRODUCT_BUNDLE_IDENTIFIER = "com.onevcat.$(PRODUCT_NAME:rfc1034identifier)";
				PRODUCT_NAME = "$(TARGET_NAME)";
			};
			name = Debug;
		};
		D1ED2D2C1AD2CFA600CFC3EB /* Release */ = {
			isa = XCBuildConfiguration;
			buildSettings = {
				ALWAYS_EMBED_SWIFT_STANDARD_LIBRARIES = YES;
				ASSETCATALOG_COMPILER_APPICON_NAME = AppIcon;
				CODE_SIGN_IDENTITY = "iPhone Developer";
				INFOPLIST_FILE = "Demo/Kingfisher-Demo/Info.plist";
				IPHONEOS_DEPLOYMENT_TARGET = 8.0;
				LD_RUNPATH_SEARCH_PATHS = "$(inherited) @executable_path/Frameworks";
				PRODUCT_BUNDLE_IDENTIFIER = "com.onevcat.$(PRODUCT_NAME:rfc1034identifier)";
				PRODUCT_NAME = "$(TARGET_NAME)";
				SWIFT_OPTIMIZATION_LEVEL = "-Owholemodule";
			};
			name = Release;
		};
		D1ED2D4F1AD2D09F00CFC3EB /* Debug */ = {
			isa = XCBuildConfiguration;
			buildSettings = {
				APPLICATION_EXTENSION_API_ONLY = YES;
				CLANG_ENABLE_MODULES = YES;
				CODE_SIGN_IDENTITY = "iPhone Developer";
				"CODE_SIGN_IDENTITY[sdk=iphoneos*]" = "";
<<<<<<< HEAD
				CURRENT_PROJECT_VERSION = 655;
				DEFINES_MODULE = YES;
				DYLIB_COMPATIBILITY_VERSION = 1;
				DYLIB_CURRENT_VERSION = 655;
=======
				CURRENT_PROJECT_VERSION = 704;
				DEFINES_MODULE = YES;
				DYLIB_COMPATIBILITY_VERSION = 1;
				DYLIB_CURRENT_VERSION = 704;
>>>>>>> f3b298a9
				DYLIB_INSTALL_NAME_BASE = "@rpath";
				INFOPLIST_FILE = Sources/Info.plist;
				INSTALL_PATH = "$(LOCAL_LIBRARY_DIR)/Frameworks";
				IPHONEOS_DEPLOYMENT_TARGET = 8.0;
				LD_RUNPATH_SEARCH_PATHS = "$(inherited) @executable_path/Frameworks @loader_path/Frameworks";
				PRODUCT_BUNDLE_IDENTIFIER = "com.onevcat.$(PRODUCT_NAME:rfc1034identifier)";
				PRODUCT_NAME = Kingfisher;
				SKIP_INSTALL = YES;
				SWIFT_OPTIMIZATION_LEVEL = "-Onone";
				SWIFT_VERSION = 3.0;
				VERSIONING_SYSTEM = "apple-generic";
				VERSION_INFO_PREFIX = "";
			};
			name = Debug;
		};
		D1ED2D501AD2D09F00CFC3EB /* Release */ = {
			isa = XCBuildConfiguration;
			buildSettings = {
				APPLICATION_EXTENSION_API_ONLY = YES;
				CLANG_ENABLE_MODULES = YES;
				CODE_SIGN_IDENTITY = "iPhone Developer";
				"CODE_SIGN_IDENTITY[sdk=iphoneos*]" = "";
<<<<<<< HEAD
				CURRENT_PROJECT_VERSION = 655;
				DEFINES_MODULE = YES;
				DYLIB_COMPATIBILITY_VERSION = 1;
				DYLIB_CURRENT_VERSION = 655;
=======
				CURRENT_PROJECT_VERSION = 704;
				DEFINES_MODULE = YES;
				DYLIB_COMPATIBILITY_VERSION = 1;
				DYLIB_CURRENT_VERSION = 704;
>>>>>>> f3b298a9
				DYLIB_INSTALL_NAME_BASE = "@rpath";
				INFOPLIST_FILE = Sources/Info.plist;
				INSTALL_PATH = "$(LOCAL_LIBRARY_DIR)/Frameworks";
				IPHONEOS_DEPLOYMENT_TARGET = 8.0;
				LD_RUNPATH_SEARCH_PATHS = "$(inherited) @executable_path/Frameworks @loader_path/Frameworks";
				PRODUCT_BUNDLE_IDENTIFIER = "com.onevcat.$(PRODUCT_NAME:rfc1034identifier)";
				PRODUCT_NAME = Kingfisher;
				SKIP_INSTALL = YES;
				SWIFT_OPTIMIZATION_LEVEL = "-Owholemodule";
<<<<<<< HEAD
				SWIFT_VERSION = 3.0;
=======
>>>>>>> f3b298a9
				VERSIONING_SYSTEM = "apple-generic";
				VERSION_INFO_PREFIX = "";
			};
			name = Release;
		};
		D1ED2D531AD2D09F00CFC3EB /* Debug */ = {
			isa = XCBuildConfiguration;
			baseConfigurationReference = 4AB2628A580157ADADCE0011 /* Pods-KingfisherTests.debug.xcconfig */;
			buildSettings = {
				CLANG_ENABLE_MODULES = YES;
				"CODE_SIGN_IDENTITY[sdk=iphoneos*]" = "";
				GCC_PREPROCESSOR_DEFINITIONS = (
					"DEBUG=1",
					"$(inherited)",
				);
				INFOPLIST_FILE = Tests/KingfisherTests/Info.plist;
				LD_RUNPATH_SEARCH_PATHS = "$(inherited) @executable_path/Frameworks @loader_path/Frameworks";
				PRODUCT_BUNDLE_IDENTIFIER = "com.onevcat.$(PRODUCT_NAME:rfc1034identifier)";
				PRODUCT_NAME = "$(TARGET_NAME)";
				SWIFT_OBJC_BRIDGING_HEADER = "Tests/KingfisherTests/KingfisherTests-Bridging-Header.h";
				SWIFT_OPTIMIZATION_LEVEL = "-Onone";
				SWIFT_VERSION = 3.0;
			};
			name = Debug;
		};
		D1ED2D541AD2D09F00CFC3EB /* Release */ = {
			isa = XCBuildConfiguration;
			baseConfigurationReference = 6CD5C0134AA4B1C0892E7319 /* Pods-KingfisherTests.release.xcconfig */;
			buildSettings = {
				CLANG_ENABLE_MODULES = YES;
				"CODE_SIGN_IDENTITY[sdk=iphoneos*]" = "";
				INFOPLIST_FILE = Tests/KingfisherTests/Info.plist;
				LD_RUNPATH_SEARCH_PATHS = "$(inherited) @executable_path/Frameworks @loader_path/Frameworks";
				PRODUCT_BUNDLE_IDENTIFIER = "com.onevcat.$(PRODUCT_NAME:rfc1034identifier)";
				PRODUCT_NAME = "$(TARGET_NAME)";
				SWIFT_OBJC_BRIDGING_HEADER = "Tests/KingfisherTests/KingfisherTests-Bridging-Header.h";
				SWIFT_OPTIMIZATION_LEVEL = "-Owholemodule";
<<<<<<< HEAD
				SWIFT_VERSION = 3.0;
=======
>>>>>>> f3b298a9
			};
			name = Release;
		};
/* End XCBuildConfiguration section */

/* Begin XCConfigurationList section */
		4B29444D1C3D01B20088C3E7 /* Build configuration list for PBXNativeTarget "Kingfisher-macOS" */ = {
			isa = XCConfigurationList;
			buildConfigurations = (
				4B29444E1C3D01B20088C3E7 /* Debug */,
				4B29444F1C3D01B20088C3E7 /* Release */,
			);
			defaultConfigurationIsVisible = 0;
			defaultConfigurationName = Release;
		};
		4B2944611C3D03880088C3E7 /* Build configuration list for PBXNativeTarget "Kingfisher-macOS-Demo" */ = {
			isa = XCConfigurationList;
			buildConfigurations = (
				4B2944621C3D03880088C3E7 /* Debug */,
				4B2944631C3D03880088C3E7 /* Release */,
			);
			defaultConfigurationIsVisible = 0;
			defaultConfigurationName = Release;
		};
		4B3766891C478F940001443F /* Build configuration list for PBXNativeTarget "KingfisherTests-tvOS" */ = {
			isa = XCConfigurationList;
			buildConfigurations = (
				4B3766871C478F940001443F /* Debug */,
				4B3766881C478F940001443F /* Release */,
			);
			defaultConfigurationIsVisible = 0;
			defaultConfigurationName = Release;
		};
		D10EC2391C3D632300A4211C /* Build configuration list for PBXNativeTarget "KingfisherTests-macOS" */ = {
			isa = XCConfigurationList;
			buildConfigurations = (
				D10EC23A1C3D632300A4211C /* Debug */,
				D10EC23B1C3D632300A4211C /* Release */,
			);
			defaultConfigurationIsVisible = 0;
			defaultConfigurationName = Release;
		};
		D13F49D01BEDA53F00CE335D /* Build configuration list for PBXNativeTarget "Kingfisher-tvOS-Demo" */ = {
			isa = XCConfigurationList;
			buildConfigurations = (
				D13F49CE1BEDA53F00CE335D /* Debug */,
				D13F49CF1BEDA53F00CE335D /* Release */,
			);
			defaultConfigurationIsVisible = 0;
			defaultConfigurationName = Release;
		};
		D13F49DF1BEDA67C00CE335D /* Build configuration list for PBXNativeTarget "Kingfisher-tvOS" */ = {
			isa = XCConfigurationList;
			buildConfigurations = (
				D13F49E01BEDA67C00CE335D /* Debug */,
				D13F49E11BEDA67C00CE335D /* Release */,
			);
			defaultConfigurationIsVisible = 0;
			defaultConfigurationName = Release;
		};
		D16799F21C4E74460020FD12 /* Build configuration list for PBXNativeTarget "Kingfisher-watchOS" */ = {
			isa = XCConfigurationList;
			buildConfigurations = (
				D16799F01C4E74460020FD12 /* Debug */,
				D16799F11C4E74460020FD12 /* Release */,
			);
			defaultConfigurationIsVisible = 0;
			defaultConfigurationName = Release;
		};
		D1679A541C4E78B20020FD12 /* Build configuration list for PBXNativeTarget "Kingfisher-watchOS-Demo Extension" */ = {
			isa = XCConfigurationList;
			buildConfigurations = (
				D1679A551C4E78B20020FD12 /* Debug */,
				D1679A561C4E78B20020FD12 /* Release */,
			);
			defaultConfigurationIsVisible = 0;
			defaultConfigurationName = Release;
		};
		D1679A581C4E78B20020FD12 /* Build configuration list for PBXNativeTarget "Kingfisher-watchOS-Demo" */ = {
			isa = XCConfigurationList;
			buildConfigurations = (
				D1679A591C4E78B20020FD12 /* Debug */,
				D1679A5A1C4E78B20020FD12 /* Release */,
			);
			defaultConfigurationIsVisible = 0;
			defaultConfigurationName = Release;
		};
		D1ED2D061AD2CFA600CFC3EB /* Build configuration list for PBXProject "Kingfisher" */ = {
			isa = XCConfigurationList;
			buildConfigurations = (
				D1ED2D281AD2CFA600CFC3EB /* Debug */,
				D1ED2D291AD2CFA600CFC3EB /* Release */,
			);
			defaultConfigurationIsVisible = 0;
			defaultConfigurationName = Release;
		};
		D1ED2D2A1AD2CFA600CFC3EB /* Build configuration list for PBXNativeTarget "Kingfisher-Demo" */ = {
			isa = XCConfigurationList;
			buildConfigurations = (
				D1ED2D2B1AD2CFA600CFC3EB /* Debug */,
				D1ED2D2C1AD2CFA600CFC3EB /* Release */,
			);
			defaultConfigurationIsVisible = 0;
			defaultConfigurationName = Release;
		};
		D1ED2D4E1AD2D09F00CFC3EB /* Build configuration list for PBXNativeTarget "Kingfisher-iOS" */ = {
			isa = XCConfigurationList;
			buildConfigurations = (
				D1ED2D4F1AD2D09F00CFC3EB /* Debug */,
				D1ED2D501AD2D09F00CFC3EB /* Release */,
			);
			defaultConfigurationIsVisible = 0;
			defaultConfigurationName = Release;
		};
		D1ED2D521AD2D09F00CFC3EB /* Build configuration list for PBXNativeTarget "KingfisherTests" */ = {
			isa = XCConfigurationList;
			buildConfigurations = (
				D1ED2D531AD2D09F00CFC3EB /* Debug */,
				D1ED2D541AD2D09F00CFC3EB /* Release */,
			);
			defaultConfigurationIsVisible = 0;
			defaultConfigurationName = Release;
		};
/* End XCConfigurationList section */
	};
	rootObject = D1ED2D031AD2CFA600CFC3EB /* Project object */;
}<|MERGE_RESOLUTION|>--- conflicted
+++ resolved
@@ -2258,19 +2258,11 @@
 				APPLICATION_EXTENSION_API_ONLY = YES;
 				CODE_SIGN_IDENTITY = "";
 				COMBINE_HIDPI_IMAGES = YES;
-<<<<<<< HEAD
-				CURRENT_PROJECT_VERSION = 655;
-				DEBUG_INFORMATION_FORMAT = dwarf;
-				DEFINES_MODULE = YES;
-				DYLIB_COMPATIBILITY_VERSION = 1;
-				DYLIB_CURRENT_VERSION = 655;
-=======
 				CURRENT_PROJECT_VERSION = 704;
 				DEBUG_INFORMATION_FORMAT = dwarf;
 				DEFINES_MODULE = YES;
 				DYLIB_COMPATIBILITY_VERSION = 1;
 				DYLIB_CURRENT_VERSION = 704;
->>>>>>> f3b298a9
 				DYLIB_INSTALL_NAME_BASE = "@rpath";
 				FRAMEWORK_VERSION = A;
 				GCC_NO_COMMON_BLOCKS = YES;
@@ -2294,19 +2286,11 @@
 				APPLICATION_EXTENSION_API_ONLY = YES;
 				CODE_SIGN_IDENTITY = "";
 				COMBINE_HIDPI_IMAGES = YES;
-<<<<<<< HEAD
-				CURRENT_PROJECT_VERSION = 655;
-				DEBUG_INFORMATION_FORMAT = "dwarf-with-dsym";
-				DEFINES_MODULE = YES;
-				DYLIB_COMPATIBILITY_VERSION = 1;
-				DYLIB_CURRENT_VERSION = 655;
-=======
 				CURRENT_PROJECT_VERSION = 704;
 				DEBUG_INFORMATION_FORMAT = "dwarf-with-dsym";
 				DEFINES_MODULE = YES;
 				DYLIB_COMPATIBILITY_VERSION = 1;
 				DYLIB_CURRENT_VERSION = 704;
->>>>>>> f3b298a9
 				DYLIB_INSTALL_NAME_BASE = "@rpath";
 				FRAMEWORK_VERSION = A;
 				GCC_NO_COMMON_BLOCKS = YES;
@@ -2319,10 +2303,7 @@
 				SDKROOT = macosx;
 				SKIP_INSTALL = YES;
 				SWIFT_OPTIMIZATION_LEVEL = "-Owholemodule";
-<<<<<<< HEAD
 				SWIFT_VERSION = 3.0;
-=======
->>>>>>> f3b298a9
 				VERSIONING_SYSTEM = "apple-generic";
 				VERSION_INFO_PREFIX = "";
 			};
@@ -2433,10 +2414,7 @@
 				SDKROOT = macosx;
 				SWIFT_OBJC_BRIDGING_HEADER = "Tests/KingfisherTests/KingfisherTests-Bridging-Header.h";
 				SWIFT_OPTIMIZATION_LEVEL = "-Owholemodule";
-<<<<<<< HEAD
 				SWIFT_VERSION = 3.0;
-=======
->>>>>>> f3b298a9
 			};
 			name = Release;
 		};
@@ -2484,19 +2462,11 @@
 				CLANG_ENABLE_MODULES = YES;
 				CODE_SIGN_IDENTITY = "iPhone Developer";
 				"CODE_SIGN_IDENTITY[sdk=appletvos*]" = "";
-<<<<<<< HEAD
-				CURRENT_PROJECT_VERSION = 655;
-				DEBUG_INFORMATION_FORMAT = dwarf;
-				DEFINES_MODULE = YES;
-				DYLIB_COMPATIBILITY_VERSION = 1;
-				DYLIB_CURRENT_VERSION = 655;
-=======
 				CURRENT_PROJECT_VERSION = 704;
 				DEBUG_INFORMATION_FORMAT = dwarf;
 				DEFINES_MODULE = YES;
 				DYLIB_COMPATIBILITY_VERSION = 1;
 				DYLIB_CURRENT_VERSION = 704;
->>>>>>> f3b298a9
 				DYLIB_INSTALL_NAME_BASE = "@rpath";
 				GCC_NO_COMMON_BLOCKS = YES;
 				INFOPLIST_FILE = Sources/Info.plist;
@@ -2521,19 +2491,11 @@
 				CLANG_ENABLE_MODULES = YES;
 				CODE_SIGN_IDENTITY = "iPhone Developer";
 				"CODE_SIGN_IDENTITY[sdk=appletvos*]" = "";
-<<<<<<< HEAD
-				CURRENT_PROJECT_VERSION = 655;
-				DEBUG_INFORMATION_FORMAT = "dwarf-with-dsym";
-				DEFINES_MODULE = YES;
-				DYLIB_COMPATIBILITY_VERSION = 1;
-				DYLIB_CURRENT_VERSION = 655;
-=======
 				CURRENT_PROJECT_VERSION = 704;
 				DEBUG_INFORMATION_FORMAT = "dwarf-with-dsym";
 				DEFINES_MODULE = YES;
 				DYLIB_COMPATIBILITY_VERSION = 1;
 				DYLIB_CURRENT_VERSION = 704;
->>>>>>> f3b298a9
 				DYLIB_INSTALL_NAME_BASE = "@rpath";
 				GCC_NO_COMMON_BLOCKS = YES;
 				INFOPLIST_FILE = Sources/Info.plist;
@@ -2556,19 +2518,11 @@
 			buildSettings = {
 				APPLICATION_EXTENSION_API_ONLY = YES;
 				"CODE_SIGN_IDENTITY[sdk=watchos*]" = "";
-<<<<<<< HEAD
-				CURRENT_PROJECT_VERSION = 655;
-				DEBUG_INFORMATION_FORMAT = dwarf;
-				DEFINES_MODULE = YES;
-				DYLIB_COMPATIBILITY_VERSION = 1;
-				DYLIB_CURRENT_VERSION = 655;
-=======
 				CURRENT_PROJECT_VERSION = 704;
 				DEBUG_INFORMATION_FORMAT = dwarf;
 				DEFINES_MODULE = YES;
 				DYLIB_COMPATIBILITY_VERSION = 1;
 				DYLIB_CURRENT_VERSION = 704;
->>>>>>> f3b298a9
 				DYLIB_INSTALL_NAME_BASE = "@rpath";
 				GCC_NO_COMMON_BLOCKS = YES;
 				INFOPLIST_FILE = Sources/Info.plist;
@@ -2590,19 +2544,11 @@
 			buildSettings = {
 				APPLICATION_EXTENSION_API_ONLY = YES;
 				"CODE_SIGN_IDENTITY[sdk=watchos*]" = "";
-<<<<<<< HEAD
-				CURRENT_PROJECT_VERSION = 655;
-				DEBUG_INFORMATION_FORMAT = "dwarf-with-dsym";
-				DEFINES_MODULE = YES;
-				DYLIB_COMPATIBILITY_VERSION = 1;
-				DYLIB_CURRENT_VERSION = 655;
-=======
 				CURRENT_PROJECT_VERSION = 704;
 				DEBUG_INFORMATION_FORMAT = "dwarf-with-dsym";
 				DEFINES_MODULE = YES;
 				DYLIB_COMPATIBILITY_VERSION = 1;
 				DYLIB_CURRENT_VERSION = 704;
->>>>>>> f3b298a9
 				DYLIB_INSTALL_NAME_BASE = "@rpath";
 				GCC_NO_COMMON_BLOCKS = YES;
 				INFOPLIST_FILE = Sources/Info.plist;
@@ -2736,11 +2682,7 @@
 				ONLY_ACTIVE_ARCH = YES;
 				SDKROOT = iphoneos;
 				SWIFT_OPTIMIZATION_LEVEL = "-Onone";
-<<<<<<< HEAD
 				SWIFT_VERSION = 3.0;
-=======
-				SWIFT_VERSION = 2.3;
->>>>>>> f3b298a9
 				TARGETED_DEVICE_FAMILY = "1,2";
 			};
 			name = Debug;
@@ -2780,11 +2722,7 @@
 				MTL_ENABLE_DEBUG_INFO = NO;
 				SDKROOT = iphoneos;
 				SWIFT_OPTIMIZATION_LEVEL = "-Owholemodule";
-<<<<<<< HEAD
 				SWIFT_VERSION = 3.0;
-=======
-				SWIFT_VERSION = 2.3;
->>>>>>> f3b298a9
 				TARGETED_DEVICE_FAMILY = "1,2";
 				VALIDATE_PRODUCT = YES;
 			};
@@ -2826,17 +2764,10 @@
 				CLANG_ENABLE_MODULES = YES;
 				CODE_SIGN_IDENTITY = "iPhone Developer";
 				"CODE_SIGN_IDENTITY[sdk=iphoneos*]" = "";
-<<<<<<< HEAD
-				CURRENT_PROJECT_VERSION = 655;
-				DEFINES_MODULE = YES;
-				DYLIB_COMPATIBILITY_VERSION = 1;
-				DYLIB_CURRENT_VERSION = 655;
-=======
 				CURRENT_PROJECT_VERSION = 704;
 				DEFINES_MODULE = YES;
 				DYLIB_COMPATIBILITY_VERSION = 1;
 				DYLIB_CURRENT_VERSION = 704;
->>>>>>> f3b298a9
 				DYLIB_INSTALL_NAME_BASE = "@rpath";
 				INFOPLIST_FILE = Sources/Info.plist;
 				INSTALL_PATH = "$(LOCAL_LIBRARY_DIR)/Frameworks";
@@ -2859,17 +2790,10 @@
 				CLANG_ENABLE_MODULES = YES;
 				CODE_SIGN_IDENTITY = "iPhone Developer";
 				"CODE_SIGN_IDENTITY[sdk=iphoneos*]" = "";
-<<<<<<< HEAD
-				CURRENT_PROJECT_VERSION = 655;
-				DEFINES_MODULE = YES;
-				DYLIB_COMPATIBILITY_VERSION = 1;
-				DYLIB_CURRENT_VERSION = 655;
-=======
 				CURRENT_PROJECT_VERSION = 704;
 				DEFINES_MODULE = YES;
 				DYLIB_COMPATIBILITY_VERSION = 1;
 				DYLIB_CURRENT_VERSION = 704;
->>>>>>> f3b298a9
 				DYLIB_INSTALL_NAME_BASE = "@rpath";
 				INFOPLIST_FILE = Sources/Info.plist;
 				INSTALL_PATH = "$(LOCAL_LIBRARY_DIR)/Frameworks";
@@ -2879,10 +2803,7 @@
 				PRODUCT_NAME = Kingfisher;
 				SKIP_INSTALL = YES;
 				SWIFT_OPTIMIZATION_LEVEL = "-Owholemodule";
-<<<<<<< HEAD
 				SWIFT_VERSION = 3.0;
-=======
->>>>>>> f3b298a9
 				VERSIONING_SYSTEM = "apple-generic";
 				VERSION_INFO_PREFIX = "";
 			};
@@ -2920,10 +2841,7 @@
 				PRODUCT_NAME = "$(TARGET_NAME)";
 				SWIFT_OBJC_BRIDGING_HEADER = "Tests/KingfisherTests/KingfisherTests-Bridging-Header.h";
 				SWIFT_OPTIMIZATION_LEVEL = "-Owholemodule";
-<<<<<<< HEAD
 				SWIFT_VERSION = 3.0;
-=======
->>>>>>> f3b298a9
 			};
 			name = Release;
 		};
