--- conflicted
+++ resolved
@@ -1,11 +1,7 @@
 Pod::Spec.new do |s|
 
   s.name         = "Kingfisher"
-<<<<<<< HEAD
-  s.version      = "6.2.1"
-=======
   s.version      = "7.2.2"
->>>>>>> 59eb199f
   s.summary      = "A lightweight and pure Swift implemented library for downloading and cacheing image from the web."
 
   s.description  = <<-DESC
@@ -29,25 +25,6 @@
   s.authors            = { "onevcat" => "onevcat@gmail.com" }
   s.social_media_url   = "https://github.com/onevcat"
 
-<<<<<<< HEAD
-  s.swift_version = "5.0"
-  s.swift_versions = ['4.0', '4.2', '5.0']
-
-  s.ios.deployment_target = "10.0"
-  s.tvos.deployment_target = "10.0"
-  s.osx.deployment_target = "10.12"
-  s.watchos.deployment_target = "3.0"
-
-  s.source       = { :git => "https://github.com/onevcat/Kingfisher.git", :tag => s.version }
-  s.source_files  = ["Sources/**/*.swift"]
-
-  s.requires_arc = true
-  s.frameworks = "CFNetwork", "Accelerate"
-  s.weak_frameworks = "SwiftUI", "Combine"
-
-  s.dependency 'librlottie', '~> 0.2'
-
-=======
   s.swift_versions = ['5.0']
 
   s.ios.deployment_target = "12.0"
@@ -61,5 +38,7 @@
   s.requires_arc = true
   s.frameworks = "CFNetwork", "Accelerate"
   s.weak_frameworks = "SwiftUI", "Combine"
->>>>>>> 59eb199f
+
+  s.dependency 'librlottie', '~> 0.2'
+
 end