--- conflicted
+++ resolved
@@ -42,15 +42,7 @@
         XCTAssertEqual(format, .GIF)
         
         let raw: [UInt8] = [1, 2, 3, 4, 5, 6, 7, 8]
-<<<<<<< HEAD
-        #if swift(>=5.0)
         format = Data(raw).kf.imageFormat
-        #else
-        format = Data(bytes: raw).kf.imageFormat
-        #endif
-=======
-        format = Data(raw).kf.imageFormat
->>>>>>> 59eb199f
         XCTAssertEqual(format, .unknown)
     }
     
@@ -108,7 +100,6 @@
         XCTAssertEqual(image!.kf.images!.count, 1)
         XCTAssertEqual(image!.kf.duration, Double.infinity)
         #endif
-<<<<<<< HEAD
     }
     
     func testGenerateFromNonImage() {
@@ -118,17 +109,6 @@
         XCTAssertNil(image)
     }
     
-=======
-    }
-    
-    func testGenerateFromNonImage() {
-        let data = "hello".data(using: .utf8)!
-        let options = ImageCreatingOptions()
-        let image = KingfisherWrapper<KFCrossPlatformImage>.image(data: data, options: options)
-        XCTAssertNil(image)
-    }
-    
->>>>>>> 59eb199f
     func testPreloadAllAnimationData() {
         let preloadOptions = ImageCreatingOptions(preloadAll: true)
         let image = KingfisherWrapper<KFCrossPlatformImage>.animatedImage(data: testImageSingleFrameGIFData, options: preloadOptions)!
@@ -212,7 +192,6 @@
         XCTAssertEqual(
             kf.constrainedRect(for: outSize, anchor: top),
             CGRect(x: 0, y: 0, width: 100, height: 100))
-<<<<<<< HEAD
         
         XCTAssertEqual(
             kf.constrainedRect(for: inSize, anchor: topRight),
@@ -228,23 +207,6 @@
             CGRect(x: 0, y: 0, width: 100, height: 100))
         
         XCTAssertEqual(
-=======
-        
-        XCTAssertEqual(
-            kf.constrainedRect(for: inSize, anchor: topRight),
-            CGRect(x: 80, y: 0, width: 20, height: 20))
-        XCTAssertEqual(
-            kf.constrainedRect(for: outX, anchor: topRight),
-            CGRect(x: 0, y: 0, width: 100, height: 20))
-        XCTAssertEqual(
-            kf.constrainedRect(for: outY, anchor: topRight),
-            CGRect(x: 80, y: 0, width: 20, height: 100))
-        XCTAssertEqual(
-            kf.constrainedRect(for: outSize, anchor: topRight),
-            CGRect(x: 0, y: 0, width: 100, height: 100))
-        
-        XCTAssertEqual(
->>>>>>> 59eb199f
             kf.constrainedRect(for: inSize, anchor: center),
             CGRect(x: 40, y: 40, width: 20, height: 20))
         XCTAssertEqual(
@@ -336,11 +298,8 @@
     func testDownsampling() {
         let size = CGSize(width: 15, height: 15)
         XCTAssertEqual(testImage.size, CGSize(width: 64, height: 64))
-<<<<<<< HEAD
-=======
         XCTAssertEqual(testImage.kf.scale, 1.0)
         
->>>>>>> 59eb199f
         let image = KingfisherWrapper<KFCrossPlatformImage>.downsampledImage(data: testImageData, to: size, scale: 1)
         XCTAssertEqual(image?.size, size)
         XCTAssertEqual(image?.kf.scale, 1.0)
@@ -349,15 +308,6 @@
     func testDownsamplingWithScale() {
         let size = CGSize(width: 15, height: 15)
         XCTAssertEqual(testImage.size, CGSize(width: 64, height: 64))
-<<<<<<< HEAD
-        let image = KingfisherWrapper<KFCrossPlatformImage>.downsampledImage(data: testImageData, to: size, scale: 2)
-        #if os(macOS)
-        XCTAssertEqual(image?.size, CGSize(width: 30, height: 30))
-        XCTAssertEqual(image?.kf.scale, 1.0)
-        #else
-        XCTAssertEqual(image?.size, size)
-        XCTAssertEqual(image?.kf.scale, 2.0)
-=======
         XCTAssertEqual(testImage.kf.scale, 1.0)
         
         let image2x = KingfisherWrapper<KFCrossPlatformImage>.downsampledImage(data: testImageData, to: size, scale: 2)
@@ -376,7 +326,6 @@
         #else
         XCTAssertEqual(image3x?.size, size)
         XCTAssertEqual(image3x?.kf.scale, 3.0)
->>>>>>> 59eb199f
         #endif
     }
 
