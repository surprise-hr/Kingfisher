//
//  KingfisherTestHelper.swift
//  Kingfisher
//
//  Created by Wei Wang on 15/4/10.
//
//  Copyright (c) 2019 Wei Wang <onevcat@gmail.com>
//
//  Permission is hereby granted, free of charge, to any person obtaining a copy
//  of this software and associated documentation files (the "Software"), to deal
//  in the Software without restriction, including without limitation the rights
//  to use, copy, modify, merge, publish, distribute, sublicense, and/or sell
//  copies of the Software, and to permit persons to whom the Software is
//  furnished to do so, subject to the following conditions:
//
//  The above copyright notice and this permission notice shall be included in
//  all copies or substantial portions of the Software.
//
//  THE SOFTWARE IS PROVIDED "AS IS", WITHOUT WARRANTY OF ANY KIND, EXPRESS OR
//  IMPLIED, INCLUDING BUT NOT LIMITED TO THE WARRANTIES OF MERCHANTABILITY,
//  FITNESS FOR A PARTICULAR PURPOSE AND NONINFRINGEMENT. IN NO EVENT SHALL THE
//  AUTHORS OR COPYRIGHT HOLDERS BE LIABLE FOR ANY CLAIM, DAMAGES OR OTHER
//  LIABILITY, WHETHER IN AN ACTION OF CONTRACT, TORT OR OTHERWISE, ARISING FROM,
//  OUT OF OR IN CONNECTION WITH THE SOFTWARE OR THE USE OR OTHER DEALINGS IN
//  THE SOFTWARE.

import Foundation
@testable import Kingfisher
import CoreGraphics

let testImageString =
    "iVBORw0KGgoAAAANSUhEUgAAAEAAAABACAYAAACqaXHeAAAD8GlDQ1BJQ0MgUHJvZmlsZQAAOI2NVd1v21QUP4lvXKQWP6Cxjg4Vi69VU1u5GxqtxgZJk6XpQhq5zdgqpMl1bhpT1za2021V" +
    "n/YCbwz4A4CyBx6QeEIaDMT2su0BtElTQRXVJKQ9dNpAaJP2gqpwrq9Tu13GuJGvfznndz7v0TVAx1ea45hJGWDe8l01n5GPn5iWO1YhCc9BJ/RAp6Z7TrpcLgIuxoVH1sNfIcHeNwfa6/9z" +
    "dVappwMknkJsVz19HvFpgJSpO64PIN5G+fAp30Hc8TziHS4miFhheJbjLMMzHB8POFPqKGKWi6TXtSriJcT9MzH5bAzzHIK1I08t6hq6zHpRdu2aYdJYuk9Q/881bzZa8Xrx6fLmJo/iu4/V" +
    "XnfH1BB/rmu5ScQvI77m+BkmfxXxvcZcJY14L0DymZp7pML5yTcW61PvIN6JuGr4halQvmjNlCa4bXJ5zj6qhpxrujeKPYMXEd+q00KR5yNAlWZzrF+Ie+uNsdC/MO4tTOZafhbroyXuR3Df" +
    "08bLiHsQf+ja6gTPWVimZl7l/oUrjl8OcxDWLbNU5D6JRL2gxkDu16fGuC054OMhclsyXTOOFEL+kmMGs4i5kfNuQ62EnBuam8tzP+Q+tSqhz9SuqpZlvR1EfBiOJTSgYMMM7jpYsAEyqJCH" +
    "DL4dcFFTAwNMlFDUUpQYiadhDmXteeWAw3HEmA2s15k1RmnP4RHuhBybdBOF7MfnICmSQ2SYjIBM3iRvkcMki9IRcnDTthyLz2Ld2fTzPjTQK+Mdg8y5nkZfFO+se9LQr3/09xZr+5GcaSuf" +
    "eAfAww60mAPx+q8u/bAr8rFCLrx7s+vqEkw8qb+p26n11Aruq6m1iJH6PbWGv1VIY25mkNE8PkaQhxfLIF7DZXx80HD/A3l2jLclYs061xNpWCfoB6WHJTjbH0mV35Q/lRXlC+W8cndbl9t2" +
    "SfhU+Fb4UfhO+F74GWThknBZ+Em4InwjXIyd1ePnY/Psg3pb1TJNu15TMKWMtFt6ScpKL0ivSMXIn9QtDUlj0h7U7N48t3i8eC0GnMC91dX2sTivgloDTgUVeEGHLTizbf5Da9JLhkhh29QO" +
    "s1luMcScmBXTIIt7xRFxSBxnuJWfuAd1I7jntkyd/pgKaIwVr3MgmDo2q8x6IdB5QH162mcX7ajtnHGN2bov71OU1+U0fqqoXLD0wX5ZM005UHmySz3qLtDqILDvIL+iH6jB9y2x83ok898G" +
    "OPQX3lk3Itl0A+BrD6D7tUjWh3fis58BXDigN9yF8M5PJH4B8Gr79/F/XRm8m241mw/wvur4BGDj42bzn+Vmc+NL9L8GcMn8F1kAcXgSteGGAAAACXBIWXMAAAsTAAALEwEAmpwYAAABWWlU" +
    "WHRYTUw6Y29tLmFkb2JlLnhtcAAAAAAAPHg6eG1wbWV0YSB4bWxuczp4PSJhZG9iZTpuczptZXRhLyIgeDp4bXB0az0iWE1QIENvcmUgNS40LjAiPgogICA8cmRmOlJERiB4bWxuczpyZGY9" +
    "Imh0dHA6Ly93d3cudzMub3JnLzE5OTkvMDIvMjItcmRmLXN5bnRheC1ucyMiPgogICAgICA8cmRmOkRlc2NyaXB0aW9uIHJkZjphYm91dD0iIgogICAgICAgICAgICB4bWxuczp0aWZmPSJo" +
    "dHRwOi8vbnMuYWRvYmUuY29tL3RpZmYvMS4wLyI+CiAgICAgICAgIDx0aWZmOk9yaWVudGF0aW9uPjE8L3RpZmY6T3JpZW50YXRpb24+CiAgICAgIDwvcmRmOkRlc2NyaXB0aW9uPgogICA8" +
    "L3JkZjpSREY+CjwveDp4bXBtZXRhPgpMwidZAAAKZklEQVR4Ae2ax28VyxLGywYMJuecgwgSIILIgg1pQRRJQrBkxZr9/RNYAhJiA0gEIbIE6JEzIggQIKLJOefod351+fzmzps5njke3wV2" +
    "SeM+Mx2qvq+qq3t6XNS1a9fyHz9+WE2V4poMHqcX11TPC3ctAWKippa1EVBTPS/cNT4C6oqJf7MsKiqKVVdeXh5bVx0V/woBcYCDYNVGpcAG2+hZlmW1EgAYrl+/ftnPnz+NTdenT5/s8+fP" +
    "sRgaN25sDRo0sLp161pxcbFfkFBdRFQLAQIO6G/fvtmHDx8cwMCBA61Pnz7WqVMna9GihQG2fv36Tsj79+/t5cuXdu/ePbt165ZdunTJGjVqZKWlpVZSUuJEQGTWkjkBeA1D8fKXL1+sd+/e" +
    "Nnr0aBs8eLADLqlfYqUNSq1evXru5Tp16nh0fP/+3cmiD6S9fv3azp07Z8eOHbNHjx45GZCFZBkNRR07dsws6wAe4wHfrVs3mzp1quH1Jk2aOHgig6iAIIU1pSJGIU9Ju48fPzoRZ86csT17" +
    "9tiLFy98LEjLKhoyIwCjAY7hs2fPtgkTJljLli09xAHJ/BdYvAjooFAnUTvyAO2IiocPHzoJu3fv9unDtMiChEwIwCPM39yrtc2ZM8dGjBhRARxCkDBggc1XihTGpz+55MCBA7ZlyxYnhRyi" +
    "8fONk6+uTi48/8rXoLI6jMM7Q4cOtUWLFnmJ5zBMniwEPHrpx4WnuVgdevToYW3atLGysjJ79eqVJ0kRVZmtUfVVIoCwx/NDhgxx8P369XMdGCvjo5SmfaaxGBdyO3fubK1bt7YbN24YqwfT" +
    "oVASCt4KA565iTHz5s3zbC9PAVC/CzVMJNFfY/GMyCLqhg0bZnPnznXg1ENSIVIQASjDMLIyCa9///5+L7AYyPpNyPKb56qTkXoWLFVHqed4nHEYD9IRSGAZZXmdNWuWL5PoKUQKmgIoe/Dg" +
    "gS1YsMCmTJnixikZUUeyun//vpcAYEODKC/wGzBctFeICzQlAKl7+/atPXnyxMnWpoh6xuKefMCe4erVq75EUpdGUhOAsWxa2rdvbwsXLrQOHTrY169fK7wDqPPnz9uyZcvs9u3bvi8ACBm7" +
    "YcOGDgwD6cPFNNK5JBsdLtozt69fv24HDx609evX27p162zcuHEOGPDooWzatKkTcfToUS/TEpB6J4hxZH3mfW4T5WRoSuBtDGcri5AgV61a5XmC+dqzZ08n5N27d/bmzRvf6AAeb0MQ22MA" +
    "IRcvXrQ1a9b4b8hG2BF2797dCWLeIwBmtzljxgzbsGGDL8Ui1BtU8icVAQDFY2T7AQMGeGiz+cEbGEI9Xn327Jk1a9bMM3aXLl382fLly313ePfu3bwmQQAXUwyCIZyxIQnSAAfRiKKRDRc7" +
    "zu3bt3vClEPyKvpdmYoAFON9Eg/Gse1FWVgwGA+pxHhWC8jhRUigwv0YC4CENsQFsz/TjvHCQh/ad89FxsSJE23Hjh2poiDVKqCwwzj29ygOEkA9iYn3AKaC6kQEwBGBpH/w4jl9NL/DgNu2" +
    "beuRgB6NTUk/6pgKaSUxARjPzmvs2LGeiGRsUCHGcImoYB2/ARQGlaZN+W/g6IgahxWBPKNpGR476j4VAbyd9erVy1cAPBclzF0yd7t27WKJiOoX9wygACZB/mf/fl8OiZCwYA/TC/ueP39e" +
    "sSqF24Xv/3+kcIvf92K8VatWnvyCYUidVgBeVlgFmPfqEzNk4seMw9Q6fvy4nTp1ynNJMI8o6pgGEI9EkRSlMBEBKJDH2ZVFCW1Y3o4cOVJhRFS7Qp5BAICaN29up0+f9uQbBEg9F05gOUXi" +
    "pmFYfyIC6AQBzDFePMICeHICyx8rA4JBWQo6EPYW7A6D46uOZ0QekikBKIAA2GWnFlTOb9Uz95Cgd/xBBn/Qg4dZDknGwSnI8NhAG+xjhQrXx5mQOAIYkHkntqMGDBITVV/VZ9Id5V3ppo2W" +
    "2yT6EhOAV4mCKOUoQnHU9EhiRNI2gESPwjyqH/YpX0XVh58lIgDFsMrmJmr3p3q2pPyOIymsPM09wMkzgEcPDkEXQkk9gn3YGaz3ipg/iQigLwTw/q8kp/FQjAHMTyVJCJBBapdFiWeDJ8wa" +
    "UzYAmhyB8DuJJGoFQM0rXobiwLFE8uGjOiKAMQHF+Ngi7wNSEUCE4H0kUwIYUKBZhjjwQEHQCJSzSvDOTpukBjB2ZSIPs/wNHz7cT4iIBtlEf/Q9ffrUL+6TOiFRBDCgwo9DCt7LFRHUYciv" +
    "n3+f2g4aNMhGjhzpn7iySopML3TOnDnTX3jC5GMD9tCGXSg7wmohgJ3YyZMnPReEw7Co+O+TIrbKHH5wZlCWO7qGBAyGpKDHMDpO1BYdJD3OEIisadOm+TacaIsai43YnTt3fNucOQEYq7Dm" +
    "hYdpECZBcxHwS5Ys8a9DkMBBBgYJWBxwnqsN7TlXBDznD4sXL/aXnTAwdGIHmzCO4JDg1PQHef6kPhNkp8Uc50SIUCPryhuUMkjv55wY40VI43CTJKr9epRdhDHvFETb5MmT/eB1/PjxfvYI" +
    "eJGsvtxj05UrV2zt2rX+vSANAalOhDCAtzKUcQrL6yfzk+dBEuQl6iGCiJg+fbq/p1+4cMH27dvnXtNcpi9Ecmi6dOlSf6dnRYEEPoAgIlp6eAbQejn9bI05QxRxTJGkkjgJakCSIaD4SPn4" +
    "8WP3bphxjOTSnoGTYyKGwwoyOUdjAq9xiRLqOHOgLaSRTwAu8GobLItz4U/i4ygMwrEvjaQmQCF38+ZNO3TokBuN8WESMAISeI5HAHbixAnbuXOnL2NhT0IIxu/du9cuX75ccVwuMsOgiDIS" +
    "LEsfEQVJYVLDfaLuUxPAICiH7c2bN9vZs2cdYD7lqiNJ8ZEEwjRNZBT35AZyBO0Arn5qoxJSGYNEvD93SsTFQUha7zNeQQRgAAZi8NatW/0jZT6DUaRIIPzjhDEgAG/GCeOQ9WnDP05s27at" +
    "IkHG9cn3vCACGBCP4U2WObLvtWvXXE94aYxSDtA4oS6qHuBcJF2mFP8+s2nTpsQ64/SlWgXCgxByZGmmATJ//nxPYMxNjMRgyT9A/e+xqv9RBvtRAdlMB8Bz4su54MaNG31DxkeUQkJfCguO" +
    "AA2Acr4TkBRXrlzp/8HBcoTBzFMEQICghIicL9U9tlQf2rPOI+w/du3aZatXr/YPovo2ETtIgooqRYDGhwSM4U1sxYoV/lFz0qRJ/vWItV0AICXfksZ48jZRBHg8ztdfljrAE218dmNc2lZV" +
    "MiFAhgOUHHD48GFPUKNGjbIxY8Z4ksKjgCdv8DtKeM4YJEKWN/YRZbkcw0kzGyjq+T6AjizAY0Mm/yQVBKO5DliAMB369u3r3wY5UAEYkRAlAKQ/SyxE4XXeB9gRQoz2G3EERo1Z2bPMCZBC" +
    "QGIonoIMkqIiRG3iStrifaYB3hZhWQKX7symgAZUqRDFeIBzJQVAtlcCZbyk/aQ7TVltBMiIQo0vtJ/0Ji2jJ2PS3n9Au1oC/gAnVglCbQRUib4/oHNtBPwBTqwShGI2HTVZ/gvZ53KpZJXY" +
    "DwAAAABJRU5ErkJggg=="

var testImage = KFCrossPlatformImage(data: testImageData)!
let testImageData = Data(base64Encoded: testImageString)!

let testImagePNGData = testImage.kf.pngRepresentation()!
let testImageJEPGData = testImage.kf.jpegRepresentation(compressionQuality: 1.0)!
let testImageGIFData = Data(fileName: "dancing-banana.gif")
let testImageSingleFrameGIFData = Data(fileName: "single-frame.gif")

let testKeys = [
    "http://stackoverflow.com/questions/11251340/convert-image-to-base64-string-in-ios-swift",
    "https://onevcat.com",
    "http://onevcat.com/content/images/2014/May/200.jpg",
    "http://onevcat.com/content/images/2014/May/200.jpg?fads#kj1asf"
]

let testURLs = testKeys.map { URL(string: $0)! }

func cleanDefaultCache() {
    let cache = KingfisherManager.shared.cache
    cache.clearMemoryCache()
    try? cache.diskStorage.removeAll()
}

func clearCaches(_ caches: [ImageCache]) {
    for c in caches {
        c.clearMemoryCache()
        try? c.diskStorage.removeAll(skipCreatingDirectory: true)
    }
}

<<<<<<< HEAD
func delay(_ time: Double, block: @escaping ()->()) {
=======
func delay(_ time: Double, block: @escaping () -> Void) {
>>>>>>> 59eb199f
    DispatchQueue.main.asyncAfter(deadline: .now() + time) { block() }
}

extension KFCrossPlatformImage {
    func renderEqual(to image: KFCrossPlatformImage, withinTolerance tolerance: UInt8 = 3) -> Bool {
        
        guard size == image.size else { return false }
        guard let imageData1 = kf.pngRepresentation(),
              let imageData2 = image.kf.pngRepresentation() else
        {
            return false
        }
        guard let unifiedImage1 = KFCrossPlatformImage(data: imageData1),
              let unifiedImage2 = KFCrossPlatformImage(data: imageData2) else
        {
            return false
        }
        
        guard let rendered1 = unifiedImage1.rendered(),
              let rendered2 = unifiedImage2.rendered() else
        {
            return false
        }
        guard let data1 = rendered1.kf.cgImage?.dataProvider?.data,
              let data2 = rendered2.kf.cgImage?.dataProvider?.data else
        {
            return false
        }
        
        let length1 = CFDataGetLength(data1)
        let length2 = CFDataGetLength(data2)
        guard length1 == length2 else { return false }
        
        let dataPtr1: UnsafePointer<UInt8> = CFDataGetBytePtr(data1)
        let dataPtr2: UnsafePointer<UInt8> = CFDataGetBytePtr(data2)
        
        for index in 0..<length1 {
            let byte1 = dataPtr1[index]
            let byte2 = dataPtr2[index]
            let delta = UInt8(abs(Int(byte1) - Int(byte2)))
            
            guard delta <= tolerance else {
                return false
            }
        }
        
        return true
    }
    
    func rendered() -> KFCrossPlatformImage? {
        // Ignore non CG images
        guard let cgImage = kf.cgImage else {
            return nil
        }
        
        var bitmapInfo = cgImage.bitmapInfo
        let colorSpace = CGColorSpaceCreateDeviceRGB()
        let alpha = (bitmapInfo.rawValue & CGBitmapInfo.alphaInfoMask.rawValue)
        
        let w = cgImage.width
        let h = cgImage.height
        
        let size = CGSize(width: w, height: h)
        
        if alpha == CGImageAlphaInfo.none.rawValue {
            bitmapInfo.remove(.alphaInfoMask)
            bitmapInfo = CGBitmapInfo(rawValue: bitmapInfo.rawValue | CGImageAlphaInfo.noneSkipFirst.rawValue)
        } else if !(alpha == CGImageAlphaInfo.noneSkipFirst.rawValue) ||
                  !(alpha == CGImageAlphaInfo.noneSkipLast.rawValue)
        {
            bitmapInfo.remove(.alphaInfoMask)
            bitmapInfo = CGBitmapInfo(rawValue: bitmapInfo.rawValue | CGImageAlphaInfo.premultipliedFirst.rawValue)
        }
        
        // Render the image
        guard let context = CGContext(data: nil,
                                      width: w,
                                      height: h,
                                      bitsPerComponent: cgImage.bitsPerComponent,
                                      bytesPerRow: 0,
                                      space: colorSpace,
                                      bitmapInfo: bitmapInfo.rawValue) else
        {
            return nil
        }
        
        context.draw(cgImage, in: CGRect(origin: CGPoint.zero, size: size))
        
        #if os(macOS)
        return context.makeImage().flatMap { KFCrossPlatformImage(cgImage: $0, size: kf.size) }
        #else
        return context.makeImage().flatMap { KFCrossPlatformImage(cgImage: $0) }
        #endif
    }
}

#if os(iOS) || os(tvOS)
import UIKit
extension KFCrossPlatformImage {
    static func from(color: KFCrossPlatformColor, size: CGSize) -> KFCrossPlatformImage {
        let rect = CGRect(x: 0, y: 0, width: size.width, height: size.height)
        UIGraphicsBeginImageContext(rect.size)
        let context = UIGraphicsGetCurrentContext()
        context!.setFillColor(color.cgColor)
        context!.fill(rect)
        let img = UIGraphicsGetImageFromCurrentImageContext()
        UIGraphicsEndImageContext()
        return img!
    }
}
#endif

extension Data {
    init(fileName: String) {
        let comp = fileName.components(separatedBy: ".")
        guard comp.count == 2 else { fatalError() }
        self.init(named: comp[0], type: comp[1])
    }
    
    init(named name: String, type: String) {
        guard let path = Bundle.test.path(forResource: name, ofType: type) else {
            fatalError()
        }
        try! self.init(contentsOf: URL(fileURLWithPath: path))
    }
}

extension Bundle {
    static let test: Bundle = Bundle(for: ImageExtensionTests.self)
}

// Make tests happier with old Result type
extension Result {
    var value: Success? {
        switch self {
        case .success(let success): return success
        case .failure: return nil
        }
    }

    var error: Failure? {
        switch self {
        case .success: return nil
        case .failure(let failure): return failure
        }
    }
}<|MERGE_RESOLUTION|>--- conflicted
+++ resolved
@@ -99,11 +99,7 @@
     }
 }
 
-<<<<<<< HEAD
-func delay(_ time: Double, block: @escaping ()->()) {
-=======
 func delay(_ time: Double, block: @escaping () -> Void) {
->>>>>>> 59eb199f
     DispatchQueue.main.asyncAfter(deadline: .now() + time) { block() }
 }
 
