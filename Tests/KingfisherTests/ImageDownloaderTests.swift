--- conflicted
+++ resolved
@@ -147,7 +147,6 @@
         // The returned task is nil since the download is not starting immediately.
         XCTAssertNil(task)
         waitForExpectations(timeout: 3, handler: nil)
-<<<<<<< HEAD
     }
 
     func testDownloadWithModifyingRequestToNil() {
@@ -178,70 +177,6 @@
             XCTAssertNotNil(result.error)
             XCTAssertTrue(result.error!.isInvalidResponseStatusCode(404))
             exp.fulfill()
-        }
-        
-        waitForExpectations(timeout: 3, handler: nil)
-    }
-    
-    // Since we could not receive one challage, no test for trusted hosts currently.
-    // See http://stackoverflow.com/questions/27065372/ for more.
-    func testSSLCertificateValidation() {
-        LSNocilla.sharedInstance().stop()
-
-        let exp = expectation(description: #function)
-
-        let downloader = ImageDownloader(name: "ssl.test")
-        let url = URL(string: "https://testssl-expire.disig.sk/Expired.png")!
-        
-        downloader.downloadImage(with: url) { result in
-            XCTAssertNotNil(result.error)
-            if case .responseError(reason: .URLSessionError(let error)) = result.error! {
-                let nsError = error as NSError
-                XCTAssert(nsError.code == NSURLErrorServerCertificateUntrusted ||
-                          nsError.code == NSURLErrorSecureConnectionFailed,
-                          "Error should be NSURLErrorServerCertificateUntrusted, but \(String(describing: error))")
-            } else {
-                XCTFail()
-            }
-            exp.fulfill()
-            LSNocilla.sharedInstance().start()
-        }
-        
-        waitForExpectations(timeout: 20) { error in
-            XCTAssertNil(error, "\(String(describing: error))")
-            LSNocilla.sharedInstance().start()
-=======
-    }
-
-    func testDownloadWithModifyingRequestToNil() {
-        let nilModifier = AnyModifier { _ in
-            return nil
-        }
-
-        let exp = expectation(description: #function)
-        let someURL = URL(string: "some_strange_url")!
-        downloader.downloadImage(with: someURL, options: [.requestModifier(nilModifier)]) { result in
-            XCTAssertNotNil(result.error)
-            guard case .requestError(reason: .emptyRequest) = result.error! else {
-                XCTFail()
-                fatalError()
-            }
-            exp.fulfill()
-        }
-        waitForExpectations(timeout: 3, handler: nil)
-    }
-    
-    func testServerInvalidStatusCode() {
-        let exp = expectation(description: #function)
-        
-        let url = testURLs[0]
-        stub(url, data: testImageData, statusCode: 404)
-        
-        downloader.downloadImage(with: url) { result in
-            XCTAssertNotNil(result.error)
-            XCTAssertTrue(result.error!.isInvalidResponseStatusCode(404))
-            exp.fulfill()
->>>>>>> 59eb199f
         }
         
         waitForExpectations(timeout: 3, handler: nil)
@@ -312,7 +247,6 @@
             XCTAssertTrue(result.error!.isTaskCancelled)
             delay(0.1) { exp.fulfill() }
         }
-<<<<<<< HEAD
         
         XCTAssertNotNil(task)
         task!.cancel()
@@ -392,87 +326,6 @@
         
         let group = DispatchGroup()
         
-=======
-        
-        XCTAssertNotNil(task)
-        task!.cancel()
-
-        _ = stub.go()
-        
-        waitForExpectations(timeout: 3, handler: nil)
-    }
-
-    func testCancelOneDownloadTask() {
-        let exp = expectation(description: #function)
-        let url = testURLs[0]
-        let stub = delayedStub(url, data: testImageData)
-
-        let group = DispatchGroup()
-
-        group.enter()
-        let task1 = downloader.downloadImage(with: url) { result in
-            XCTAssertNotNil(result.error)
-            group.leave()
-        }
-
-        group.enter()
-        _ = downloader.downloadImage(with: url) { result in
-            XCTAssertNotNil(result.value?.image)
-            group.leave()
-        }
-
-        task1?.cancel()
-        delay(0.1) { _ = stub.go() }
-        group.notify(queue: .main) {
-            delay(0.1) { exp.fulfill() }
-        }
-        waitForExpectations(timeout: 3, handler: nil)
-    }
-    
-    func testCancelAllDownloadTasks() {
-        let exp = expectation(description: #function)
-
-        let url1 = testURLs[0]
-        let stub1 = delayedStub(url1, data: testImageData)
-
-        let url2 = testURLs[1]
-        let stub2 = delayedStub(url2, data: testImageData)
-
-        let group = DispatchGroup()
-
-        let urls = [url1, url1, url2]
-        urls.forEach {
-            group.enter()
-            downloader.downloadImage(with: $0) { result in
-                XCTAssertNotNil(result.error)
-                XCTAssertTrue(result.error!.isTaskCancelled)
-                group.leave()
-            }
-        }
-
-        delay(0.1) {
-            self.downloader.cancelAll()
-            _ = stub1.go()
-            _ = stub2.go()
-        }
-        group.notify(queue: .main) {
-            delay(0.1) { exp.fulfill() }
-        }
-        waitForExpectations(timeout: 3, handler: nil)
-    }
-    
-    func testCancelDownloadTaskForURL() {
-        let exp = expectation(description: #function)
-        
-        let url1 = testURLs[0]
-        let stub1 = delayedStub(url1, data: testImageData)
-        
-        let url2 = testURLs[1]
-        let stub2 = delayedStub(url2, data: testImageData)
-        
-        let group = DispatchGroup()
-        
->>>>>>> 59eb199f
         group.enter()
         downloader.downloadImage(with: url1) { result in
             XCTAssertNotNil(result.error)
@@ -609,13 +462,6 @@
     
     func testDownloadedDataCouldBeModified() {
         let exp = expectation(description: #function)
-<<<<<<< HEAD
-        
-        let url = testURLs[0]
-        stub(url, data: testImageData)
-
-        downloader.delegate = self
-=======
         
         let url = testURLs[0]
         stub(url, data: testImageData)
@@ -623,7 +469,6 @@
         let modifier = URLNilDataModifier()
 
         downloader.delegate = modifier
->>>>>>> 59eb199f
         downloader.downloadImage(with: url) { result in
             XCTAssertNil(result.value)
             XCTAssertNotNil(result.error)
@@ -632,12 +477,37 @@
                 XCTFail()
             }
             self.downloader.delegate = nil
-<<<<<<< HEAD
-            exp.fulfill()
-        }
-        waitForExpectations(timeout: 3, handler: nil)
-    }
-
+            // hold delegate
+            _ = modifier
+            exp.fulfill()
+        }
+        waitForExpectations(timeout: 3, handler: nil)
+    }
+
+    func testDownloadedDataCouldBeModifiedWithTask() {
+        let exp = expectation(description: #function)
+        
+        let url = testURLs[0]
+        stub(url, data: testImageData)
+        
+        let modifier = TaskNilDataModifier()
+
+        downloader.delegate = modifier
+        downloader.downloadImage(with: url) { result in
+            XCTAssertNil(result.value)
+            XCTAssertNotNil(result.error)
+            if case .responseError(reason: .dataModifyingFailed) = result.error! {
+            } else {
+                XCTFail()
+            }
+            self.downloader.delegate = nil
+            // hold delegate
+            _ = modifier
+            exp.fulfill()
+        }
+        waitForExpectations(timeout: 3, handler: nil)
+    }
+    
 #if os(iOS) || os(tvOS) || os(watchOS)
     func testModifierShouldOnlyApplyForFinalResultWhenDownload() {
         let exp = expectation(description: #function)
@@ -698,101 +568,6 @@
     }
 }
 
-extension ImageDownloaderTests: ImageDownloaderDelegate {
-    func imageDownloader(_ downloader: ImageDownloader, didDownload data: Data, for url: URL) -> Data? {
-        return nil
-=======
-            // hold delegate
-            _ = modifier
-            exp.fulfill()
-        }
-        waitForExpectations(timeout: 3, handler: nil)
-    }
-
-    func testDownloadedDataCouldBeModifiedWithTask() {
-        let exp = expectation(description: #function)
-        
-        let url = testURLs[0]
-        stub(url, data: testImageData)
-        
-        let modifier = TaskNilDataModifier()
-
-        downloader.delegate = modifier
-        downloader.downloadImage(with: url) { result in
-            XCTAssertNil(result.value)
-            XCTAssertNotNil(result.error)
-            if case .responseError(reason: .dataModifyingFailed) = result.error! {
-            } else {
-                XCTFail()
-            }
-            self.downloader.delegate = nil
-            // hold delegate
-            _ = modifier
-            exp.fulfill()
-        }
-        waitForExpectations(timeout: 3, handler: nil)
-    }
-    
-#if os(iOS) || os(tvOS) || os(watchOS)
-    func testModifierShouldOnlyApplyForFinalResultWhenDownload() {
-        let exp = expectation(description: #function)
-
-        let url = testURLs[0]
-        stub(url, data: testImageData)
-
-        var modifierCalled = false
-        let modifier = AnyImageModifier { image in
-            modifierCalled = true
-            return image.withRenderingMode(.alwaysTemplate)
-        }
-
-        downloader.downloadImage(with: url, options: [.imageModifier(modifier)]) { result in
-            XCTAssertFalse(modifierCalled)
-            XCTAssertEqual(result.value?.image.renderingMode, .automatic)
-            exp.fulfill()
-        }
-
-        waitForExpectations(timeout: 3, handler: nil)
-    }
-#endif
-    
-    func testDownloadTaskTakePriorityOption() {
-        let exp = expectation(description: #function)
-        
-        let url = testURLs[0]
-        stub(url, data: testImageData)
-        let task = downloader.downloadImage(with: url, options: [.downloadPriority(URLSessionTask.highPriority)])
-        {
-            _ in
-            exp.fulfill()
-        }
-        XCTAssertEqual(task?.sessionTask.task.priority, URLSessionTask.highPriority)
-        waitForExpectations(timeout: 3, handler: nil)
-    }
-    
-    
-    func testSessionDelegate() {
-        class ExtensionDelegate:SessionDelegate {
-            //'exp' only for test
-            public let exp:XCTestExpectation
-            init(_ expectation:XCTestExpectation) {
-                exp = expectation
-            }
-            func urlSession(_ session: URLSession, task: URLSessionTask, didFinishCollecting metrics: URLSessionTaskMetrics) {
-                exp.fulfill()
-            }
-        }
-        downloader.sessionDelegate = ExtensionDelegate(expectation(description: #function))
-        
-        let url = testURLs[0]
-        stub(url, data: testImageData)
-        downloader.downloadImage(with: url) { result in
-            XCTAssertNotNil(result.value)
-        }
-        waitForExpectations(timeout: 3, handler: nil)
-    }
-}
-
 class URLNilDataModifier: ImageDownloaderDelegate {
     func imageDownloader(_ downloader: ImageDownloader, didDownload data: Data, for url: URL) -> Data? {
         return nil
@@ -802,7 +577,6 @@
 class TaskNilDataModifier: ImageDownloaderDelegate {
     func imageDownloader(_ downloader: ImageDownloader, didDownload data: Data, with dataTask: SessionDataTask) -> Data? {
         return nil
->>>>>>> 59eb199f
     }
 }
 
