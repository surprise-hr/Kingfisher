--- conflicted
+++ resolved
@@ -77,10 +77,6 @@
             XCTAssertNotNil(image)
             XCTAssertTrue(image!.renderEqual(to: testImage))
             XCTAssertTrue(self.button.image!.renderEqual(to: testImage))
-<<<<<<< HEAD
-            //XCTAssertEqual(self.button.kf.taskIdentifier, Source.Identifier.current)
-=======
->>>>>>> 59eb199f
             XCTAssertEqual(result.value!.cacheType, .none)
             
             exp.fulfill()
@@ -102,10 +98,6 @@
             XCTAssertNotNil(image)
             XCTAssertTrue(image!.renderEqual(to: testImage))
             XCTAssertTrue(self.button.alternateImage!.renderEqual(to: testImage))
-<<<<<<< HEAD
-            //XCTAssertEqual(self.button.kf.alternateTaskIdentifier, Source.Identifier.current)
-=======
->>>>>>> 59eb199f
             XCTAssertEqual(result.value!.cacheType, .none)
             
             exp.fulfill()
