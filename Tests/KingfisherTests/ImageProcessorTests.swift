--- conflicted
+++ resolved
@@ -28,36 +28,6 @@
 @testable import Kingfisher
 
 class ImageProcessorTests: XCTestCase {
-<<<<<<< HEAD
-
-    // Issue 1125. https://github.com/onevcat/Kingfisher/issues/1125
-    func testDownsamplingSizes() {
-        XCTAssertEqual(testImage.size, CGSize(width: 64, height: 64))
-
-        let emptyOption = KingfisherParsedOptionsInfo(nil)
-
-        let targetSize = CGSize(width: 20, height: 40)
-        let downsamplingProcessor = DownsamplingImageProcessor(size: targetSize)
-
-        let resultFromData = downsamplingProcessor.process(item: .data(testImageData), options: emptyOption)
-        XCTAssertEqual(resultFromData!.size, CGSize(width: 40, height: 40))
-
-        let resultFromImage = downsamplingProcessor.process(item: .image(testImage), options: emptyOption)
-        XCTAssertEqual(resultFromImage!.size, CGSize(width: 40, height: 40))
-
-    }
-
-    func testProcessorConcating() {
-        let p1 = BlurImageProcessor(blurRadius: 10)
-        let p2 = RoundCornerImageProcessor(cornerRadius: 10)
-        let p3 = TintImageProcessor(tint: .blue)
-
-        let two = p1 |> p2
-        let three = p1 |> p2 |> p3
-
-        XCTAssertNotNil(two)
-        XCTAssertNotNil(three)
-=======
 
     // Issue 1125. https://github.com/onevcat/Kingfisher/issues/1125
     func testDownsamplingSizes() {
@@ -110,6 +80,5 @@
         XCTAssertEqual(rgbaBlackWhite.g, 0.3, accuracy: 0.01)
         XCTAssertEqual(rgbaBlackWhite.b, 0.3, accuracy: 0.01)
         XCTAssertEqual(rgbaBlackWhite.a, 1.0, accuracy: 0.01)
->>>>>>> 59eb199f
     }
 }