--- conflicted
+++ resolved
@@ -52,10 +52,7 @@
         XCTAssertFalse(options.keepCurrentImageWhileLoading)
         XCTAssertFalse(options.onlyLoadFirstFrame)
         XCTAssertFalse(options.cacheOriginalImage)
-<<<<<<< HEAD
-=======
         XCTAssertEqual(options.diskStoreWriteOptions, [])
->>>>>>> 59eb199f
     }
     
     func testSetOptionsShouldParseCorrectly() {
@@ -93,10 +90,7 @@
             .keepCurrentImageWhileLoading,
             .onlyLoadFirstFrame,
             .cacheOriginalImage,
-<<<<<<< HEAD
-=======
             .diskStoreWriteOptions([.atomic]),
->>>>>>> 59eb199f
             .alternativeSources([alternativeSource]),
             .retryStrategy(DelayRetryStrategy(maxRetryCount: 10))
         ])
@@ -134,10 +128,7 @@
         XCTAssertTrue(options.keepCurrentImageWhileLoading)
         XCTAssertTrue(options.onlyLoadFirstFrame)
         XCTAssertTrue(options.cacheOriginalImage)
-<<<<<<< HEAD
-=======
         XCTAssertEqual(options.diskStoreWriteOptions, [Data.WritingOptions.atomic])
->>>>>>> 59eb199f
         XCTAssertEqual(options.alternativeSources?.count, 1)
         XCTAssertEqual(options.alternativeSources?.first?.url, alternativeSource.url)
 
