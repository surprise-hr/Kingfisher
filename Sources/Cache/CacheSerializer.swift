--- conflicted
+++ resolved
@@ -92,17 +92,9 @@
     ///
     /// - Note:
     /// Only when `original` contains valid PNG, JPEG and GIF format data, the `image` will be
-<<<<<<< HEAD
     /// converted to the corresponding data type. Otherwise, if the `original` is provided but it is not
-    /// a valid format, the `original` data will be used for cache.
-    ///
     /// If `original` is `nil`, the input `image` will be encoded as PNG data.
     public func data(with image: KFCrossPlatformImage, original: Data?) -> Data? {
-=======
-    /// converted to the corresponding data type. Otherwise, if the `original` is `nil` or provided
-    /// as an invalid format, the input `image` will be encoded as PNG data.
-    public func data(with image: Image, original: Data?) -> Data? {
->>>>>>> 1606beb6
         return image.kf.data(format: original?.kf.imageFormat ?? .unknown)
     }
     
