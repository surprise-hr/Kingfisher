//
//  ImageCache.swift
//  Kingfisher
//
//  Created by Wei Wang on 15/4/6.
//
//  Copyright (c) 2019 Wei Wang <onevcat@gmail.com>
//
//  Permission is hereby granted, free of charge, to any person obtaining a copy
//  of this software and associated documentation files (the "Software"), to deal
//  in the Software without restriction, including without limitation the rights
//  to use, copy, modify, merge, publish, distribute, sublicense, and/or sell
//  copies of the Software, and to permit persons to whom the Software is
//  furnished to do so, subject to the following conditions:
//
//  The above copyright notice and this permission notice shall be included in
//  all copies or substantial portions of the Software.
//
//  THE SOFTWARE IS PROVIDED "AS IS", WITHOUT WARRANTY OF ANY KIND, EXPRESS OR
//  IMPLIED, INCLUDING BUT NOT LIMITED TO THE WARRANTIES OF MERCHANTABILITY,
//  FITNESS FOR A PARTICULAR PURPOSE AND NONINFRINGEMENT. IN NO EVENT SHALL THE
//  AUTHORS OR COPYRIGHT HOLDERS BE LIABLE FOR ANY CLAIM, DAMAGES OR OTHER
//  LIABILITY, WHETHER IN AN ACTION OF CONTRACT, TORT OR OTHERWISE, ARISING FROM,
//  OUT OF OR IN CONNECTION WITH THE SOFTWARE OR THE USE OR OTHER DEALINGS IN
//  THE SOFTWARE.

#if os(macOS)
import AppKit
#else
import UIKit
#endif

extension Notification.Name {
    /// This notification will be sent when the disk cache got cleaned either there are cached files expired or the
    /// total size exceeding the max allowed size. The manually invoking of `clearDiskCache` method will not trigger
    /// this notification.
    ///
    /// The `object` of this notification is the `ImageCache` object which sends the notification.
    /// A list of removed hashes (files) could be retrieved by accessing the array under
    /// `KingfisherDiskCacheCleanedHashKey` key in `userInfo` of the notification object you received.
    /// By checking the array, you could know the hash codes of files are removed.
    public static let KingfisherDidCleanDiskCache =
        Notification.Name("com.onevcat.Kingfisher.KingfisherDidCleanDiskCache")
}

/// Key for array of cleaned hashes in `userInfo` of `KingfisherDidCleanDiskCacheNotification`.
public let KingfisherDiskCacheCleanedHashKey = "com.onevcat.Kingfisher.cleanedHash"

/// Cache type of a cached image.
/// - none: The image is not cached yet when retrieving it.
/// - memory: The image is cached in memory.
/// - disk: The image is cached in disk.
public enum CacheType {
    /// The image is not cached yet when retrieving it.
    case none
    /// The image is cached in memory.
    case memory
    /// The image is cached in disk.
    case disk
    
    /// Whether the cache type represents the image is already cached or not.
    public var cached: Bool {
        switch self {
        case .memory, .disk: return true
        case .none: return false
        }
    }
}

/// Represents the caching operation result.
public struct CacheStoreResult {
    
    /// The cache result for memory cache. Caching an image to memory will never fail.
    public let memoryCacheResult: Result<(), Never>
    
    /// The cache result for disk cache. If an error happens during caching operation,
    /// you can get it from `.failure` case of this `diskCacheResult`.
    public let diskCacheResult: Result<(), KingfisherError>
}

extension KFCrossPlatformImage: CacheCostCalculable {
    /// Cost of an image
    public var cacheCost: Int { return kf.cost }
}

extension Data: DataTransformable {
    public func toData() throws -> Data {
        return self
    }

    public static func fromData(_ data: Data) throws -> Data {
        return data
    }

    public static let empty = Data()
}


/// Represents the getting image operation from the cache.
///
/// - disk: The image can be retrieved from disk cache.
/// - memory: The image can be retrieved memory cache.
/// - none: The image does not exist in the cache.
public enum ImageCacheResult {
    
    /// The image can be retrieved from disk cache.
    case disk(KFCrossPlatformImage)
    
    /// The image can be retrieved memory cache.
    case memory(KFCrossPlatformImage)
    
    /// The image does not exist in the cache.
    case none
    
    /// Extracts the image from cache result. It returns the associated `Image` value for
    /// `.disk` and `.memory` case. For `.none` case, `nil` is returned.
    public var image: KFCrossPlatformImage? {
        switch self {
        case .disk(let image): return image
        case .memory(let image): return image
        case .none: return nil
        }
    }
    
    /// Returns the corresponding `CacheType` value based on the result type of `self`.
    public var cacheType: CacheType {
        switch self {
        case .disk: return .disk
        case .memory: return .memory
        case .none: return .none
        }
    }
}

/// Represents a hybrid caching system which is composed by a `MemoryStorage.Backend` and a `DiskStorage.Backend`.
/// `ImageCache` is a high level abstract for storing an image as well as its data to disk memory and disk, and
/// retrieving them back.
///
/// While a default image cache object will be used if you prefer the extension methods of Kingfisher, you can create
/// your own cache object and configure its storages as your need. This class also provide an interface for you to set
/// the memory and disk storage config.
open class ImageCache {

    // MARK: Singleton
    /// The default `ImageCache` object. Kingfisher will use this cache for its related methods if there is no
    /// other cache specified. The `name` of this default cache is "default", and you should not use this name
    /// for any of your customize cache.
    public static let `default` = ImageCache(name: "default")

    // MARK: Public Properties
    /// The `MemoryStorage.Backend` object used in this cache. This storage holds loaded images in memory with a
    /// reasonable expire duration and a maximum memory usage. To modify the configuration of a storage, just set
    /// the storage `config` and its properties.
    public let memoryStorage: MemoryStorage.Backend<KFCrossPlatformImage>
    
    /// The `DiskStorage.Backend` object used in this cache. This storage stores loaded images in disk with a
    /// reasonable expire duration and a maximum disk usage. To modify the configuration of a storage, just set
    /// the storage `config` and its properties.
    public let diskStorage: DiskStorage.Backend<Data>
    
    private let ioQueue: DispatchQueue
    
    /// Closure that defines the disk cache path from a given path and cacheName.
    public typealias DiskCachePathClosure = (URL, String) -> URL

    // MARK: Initializers

    /// Creates an `ImageCache` from a customized `MemoryStorage` and `DiskStorage`.
    ///
    /// - Parameters:
    ///   - memoryStorage: The `MemoryStorage.Backend` object to use in the image cache.
    ///   - diskStorage: The `DiskStorage.Backend` object to use in the image cache.
    public init(
        memoryStorage: MemoryStorage.Backend<KFCrossPlatformImage>,
        diskStorage: DiskStorage.Backend<Data>)
    {
        self.memoryStorage = memoryStorage
        self.diskStorage = diskStorage
        let ioQueueName = "com.onevcat.Kingfisher.ImageCache.ioQueue.\(UUID().uuidString)"
        ioQueue = DispatchQueue(label: ioQueueName)

        let notifications: [(Notification.Name, Selector)]
        #if !os(macOS) && !os(watchOS)
        #if swift(>=4.2)
        notifications = [
            (UIApplication.didReceiveMemoryWarningNotification, #selector(clearMemoryCache)),
            (UIApplication.willTerminateNotification, #selector(cleanExpiredDiskCache)),
            (UIApplication.didEnterBackgroundNotification, #selector(backgroundCleanExpiredDiskCache))
        ]
        #else
        notifications = [
            (NSNotification.Name.UIApplicationDidReceiveMemoryWarning, #selector(clearMemoryCache)),
            (NSNotification.Name.UIApplicationWillTerminate, #selector(cleanExpiredDiskCache)),
            (NSNotification.Name.UIApplicationDidEnterBackground, #selector(backgroundCleanExpiredDiskCache))
        ]
        #endif
        #elseif os(macOS)
        notifications = [
            (NSApplication.willResignActiveNotification, #selector(cleanExpiredDiskCache)),
        ]
        #else
        notifications = []
        #endif
        notifications.forEach {
            NotificationCenter.default.addObserver(self, selector: $0.1, name: $0.0, object: nil)
        }
    }
    
    /// Creates an `ImageCache` with a given `name`. Both `MemoryStorage` and `DiskStorage` will be created
    /// with a default config based on the `name`.
    ///
    /// - Parameter name: The name of cache object. It is used to setup disk cache directories and IO queue.
    ///                   You should not use the same `name` for different caches, otherwise, the disk storage would
    ///                   be conflicting to each other. The `name` should not be an empty string.
    public convenience init(name: String) {
        try! self.init(name: name, cacheDirectoryURL: nil, diskCachePathClosure: nil)
    }

    /// Creates an `ImageCache` with a given `name`, cache directory `path`
    /// and a closure to modify the cache directory.
    ///
    /// - Parameters:
    ///   - name: The name of cache object. It is used to setup disk cache directories and IO queue.
    ///           You should not use the same `name` for different caches, otherwise, the disk storage would
    ///           be conflicting to each other.
    ///   - cacheDirectoryURL: Location of cache directory URL on disk. It will be internally pass to the
    ///                        initializer of `DiskStorage` as the disk cache directory. If `nil`, the cache
    ///                        directory under user domain mask will be used.
    ///   - diskCachePathClosure: Closure that takes in an optional initial path string and generates
    ///                           the final disk cache path. You could use it to fully customize your cache path.
    /// - Throws: An error that happens during image cache creating, such as unable to create a directory at the given
    ///           path.
    public convenience init(
        name: String,
        cacheDirectoryURL: URL?,
        diskCachePathClosure: DiskCachePathClosure? = nil) throws
    {
        if name.isEmpty {
            fatalError("[Kingfisher] You should specify a name for the cache. A cache with empty name is not permitted.")
        }

        let totalMemory = ProcessInfo.processInfo.physicalMemory
        let costLimit = totalMemory / 4
        let memoryStorage = MemoryStorage.Backend<KFCrossPlatformImage>(config:
            .init(totalCostLimit: (costLimit > Int.max) ? Int.max : Int(costLimit)))

        var diskConfig = DiskStorage.Config(
            name: name,
            sizeLimit: 0,
            directory: cacheDirectoryURL
        )
        if let closure = diskCachePathClosure {
            diskConfig.cachePathBlock = closure
        }
        let diskStorage = try DiskStorage.Backend<Data>(config: diskConfig)
        diskConfig.cachePathBlock = nil

        self.init(memoryStorage: memoryStorage, diskStorage: diskStorage)
    }
    
    deinit {
        NotificationCenter.default.removeObserver(self)
    }

    // MARK: Storing Images

    open func store(_ image: KFCrossPlatformImage,
                    original: Data? = nil,
                    forKey key: String,
                    options: KingfisherParsedOptionsInfo,
                    toDisk: Bool = true,
                    completionHandler: ((CacheStoreResult) -> Void)? = nil)
    {
        let identifier = options.processor.identifier
        let callbackQueue = options.callbackQueue
        
        let computedKey = key.computedKey(with: identifier)
        // Memory storage should not throw.
        memoryStorage.storeNoThrow(value: image, forKey: computedKey, expiration: options.memoryCacheExpiration)
        
        guard toDisk else {
            if let completionHandler = completionHandler {
                let result = CacheStoreResult(memoryCacheResult: .success(()), diskCacheResult: .success(()))
                callbackQueue.execute { completionHandler(result) }
            }
            return
        }
        
        ioQueue.async {
            let serializer = options.cacheSerializer
            if let data = serializer.data(with: image, original: original) {
                self.syncStoreToDisk(
                    data,
                    forKey: key,
                    processorIdentifier: identifier,
                    callbackQueue: callbackQueue,
                    expiration: options.diskCacheExpiration,
                    completionHandler: completionHandler)
            } else {
                guard let completionHandler = completionHandler else { return }
                
                let diskError = KingfisherError.cacheError(
                    reason: .cannotSerializeImage(image: image, original: original, serializer: serializer))
                let result = CacheStoreResult(
                    memoryCacheResult: .success(()),
                    diskCacheResult: .failure(diskError))
                callbackQueue.execute { completionHandler(result) }
            }
        }
    }

    /// Stores an image to the cache.
    ///
    /// - Parameters:
    ///   - image: The image to be stored.
    ///   - original: The original data of the image. This value will be forwarded to the provided `serializer` for
    ///               further use. By default, Kingfisher uses a `DefaultCacheSerializer` to serialize the image to
    ///               data for caching in disk, it checks the image format based on `original` data to determine in
    ///               which image format should be used. For other types of `serializer`, it depends on their
    ///               implementation detail on how to use this original data.
    ///   - key: The key used for caching the image.
    ///   - identifier: The identifier of processor being used for caching. If you are using a processor for the
    ///                 image, pass the identifier of processor to this parameter.
    ///   - serializer: The `CacheSerializer`
    ///   - toDisk: Whether this image should be cached to disk or not. If `false`, the image is only cached in memory.
    ///             Otherwise, it is cached in both memory storage and disk storage. Default is `true`.
    ///   - callbackQueue: The callback queue on which `completionHandler` is invoked. Default is `.untouch`. For case
    ///                    that `toDisk` is `false`, a `.untouch` queue means `callbackQueue` will be invoked from the
    ///                    caller queue of this method. If `toDisk` is `true`, the `completionHandler` will be called
    ///                    from an internal file IO queue. To change this behavior, specify another `CallbackQueue`
    ///                    value.
    ///   - completionHandler: A closure which is invoked when the cache operation finishes.
    open func store(_ image: KFCrossPlatformImage,
                      original: Data? = nil,
                      forKey key: String,
                      processorIdentifier identifier: String = "",
                      cacheSerializer serializer: CacheSerializer = DefaultCacheSerializer.default,
                      toDisk: Bool = true,
                      callbackQueue: CallbackQueue = .untouch,
                      completionHandler: ((CacheStoreResult) -> Void)? = nil)
    {
        struct TempProcessor: ImageProcessor {
            let identifier: String
            func process(item: ImageProcessItem, options: KingfisherParsedOptionsInfo) -> KFCrossPlatformImage? {
                return nil
            }
        }
        
        let options = KingfisherParsedOptionsInfo([
            .processor(TempProcessor(identifier: identifier)),
            .cacheSerializer(serializer),
            .callbackQueue(callbackQueue)
        ])
        store(image, original: original, forKey: key, options: options,
              toDisk: toDisk, completionHandler: completionHandler)
    }
    
    open func storeToDisk(
        _ data: Data,
        forKey key: String,
        processorIdentifier identifier: String = "",
        expiration: StorageExpiration? = nil,
        callbackQueue: CallbackQueue = .untouch,
        completionHandler: ((CacheStoreResult) -> Void)? = nil)
    {
        ioQueue.async {
            self.syncStoreToDisk(
                data,
                forKey: key,
                processorIdentifier: identifier,
                callbackQueue: callbackQueue,
                expiration: expiration,
                completionHandler: completionHandler)
        }
    }
    
    private func syncStoreToDisk(
        _ data: Data,
        forKey key: String,
        processorIdentifier identifier: String = "",
        callbackQueue: CallbackQueue = .untouch,
        expiration: StorageExpiration? = nil,
        completionHandler: ((CacheStoreResult) -> Void)? = nil)
    {
        let computedKey = key.computedKey(with: identifier)
        let result: CacheStoreResult
        do {
            try self.diskStorage.store(value: data, forKey: computedKey, expiration: expiration)
            result = CacheStoreResult(memoryCacheResult: .success(()), diskCacheResult: .success(()))
        } catch {
            let diskError: KingfisherError
            if let error = error as? KingfisherError {
                diskError = error
            } else {
                diskError = .cacheError(reason: .cannotConvertToData(object: data, error: error))
            }
            
            result = CacheStoreResult(
                memoryCacheResult: .success(()),
                diskCacheResult: .failure(diskError)
            )
        }
        if let completionHandler = completionHandler {
            callbackQueue.execute { completionHandler(result) }
        }
    }

    // MARK: Removing Images

    /// Removes the image for the given key from the cache.
    ///
    /// - Parameters:
    ///   - key: The key used for caching the image.
    ///   - identifier: The identifier of processor being used for caching. If you are using a processor for the
    ///                 image, pass the identifier of processor to this parameter.
    ///   - fromMemory: Whether this image should be removed from memory storage or not.
    ///                 If `false`, the image won't be removed from the memory storage. Default is `true`.
    ///   - fromDisk: Whether this image should be removed from disk storage or not.
    ///               If `false`, the image won't be removed from the disk storage. Default is `true`.
    ///   - callbackQueue: The callback queue on which `completionHandler` is invoked. Default is `.untouch`.
    ///   - completionHandler: A closure which is invoked when the cache removing operation finishes.
    open func removeImage(forKey key: String,
                          processorIdentifier identifier: String = "",
                          fromMemory: Bool = true,
                          fromDisk: Bool = true,
                          callbackQueue: CallbackQueue = .untouch,
                          completionHandler: (() -> Void)? = nil)
    {
        let computedKey = key.computedKey(with: identifier)

        if fromMemory {
            try? memoryStorage.remove(forKey: computedKey)
        }
        
        if fromDisk {
            ioQueue.async{
                try? self.diskStorage.remove(forKey: computedKey)
                if let completionHandler = completionHandler {
                    callbackQueue.execute { completionHandler() }
                }
            }
        } else {
            if let completionHandler = completionHandler {
                callbackQueue.execute { completionHandler() }
            }
        }
    }

    func retrieveImage(forKey key: String,
                       options: KingfisherParsedOptionsInfo,
                       callbackQueue: CallbackQueue = .untouch,
                       completionHandler: ((Result<ImageCacheResult, KingfisherError>) -> Void)?)
    {
        // No completion handler. No need to start working and early return.
        guard let completionHandler = completionHandler else { return }

        // Try to check the image from memory cache first.
        if let image = retrieveImageInMemoryCache(forKey: key, options: options) {
            let image = options.imageModifier?.modify(image) ?? image
            callbackQueue.execute { completionHandler(.success(.memory(image))) }
        } else if options.fromMemoryCacheOrRefresh {
            callbackQueue.execute { completionHandler(.success(.none)) }
        } else {
            // Begin to disk search.
            self.retrieveImageInDiskCache(forKey: key, options: options, callbackQueue: callbackQueue) {
                result in
                // The callback queue is already correct in this closure.
                switch result {
                case .success(let image):

                    guard let image = image else {
                        // No image found in disk storage.
                        completionHandler(.success(.none))
                        return
                    }

                    let finalImage = options.imageModifier?.modify(image) ?? image
                    // Cache the disk image to memory.
                    // We are passing `false` to `toDisk`, the memory cache does not change
                    // callback queue, we can call `completionHandler` without another dispatch.
                    var cacheOptions = options
                    cacheOptions.callbackQueue = .untouch
                    self.store(
                        finalImage,
                        forKey: key,
                        options: cacheOptions,
                        toDisk: false)
                    {
                        _ in
                        completionHandler(.success(.disk(finalImage)))
                    }
                case .failure(let error):
                    completionHandler(.failure(error))
                }
            }
        }
    }

    // MARK: Getting Images

    /// Gets an image for a given key from the cache, either from memory storage or disk storage.
    ///
    /// - Parameters:
    ///   - key: The key used for caching the image.
    ///   - options: The `KingfisherOptionsInfo` options setting used for retrieving the image.
    ///   - callbackQueue: The callback queue on which `completionHandler` is invoked. Default is `.untouch`.
    ///   - completionHandler: A closure which is invoked when the image getting operation finishes. If the
    ///                        image retrieving operation finishes without problem, an `ImageCacheResult` value
    ///                        will be sent to this closure as result. Otherwise, a `KingfisherError` result
    ///                        with detail failing reason will be sent.
    open func retrieveImage(forKey key: String,
                               options: KingfisherOptionsInfo? = nil,
                        callbackQueue: CallbackQueue = .untouch,
                     completionHandler: ((Result<ImageCacheResult, KingfisherError>) -> Void)?)
    {
        retrieveImage(
            forKey: key,
            options: KingfisherParsedOptionsInfo(options),
            callbackQueue: callbackQueue,
            completionHandler: completionHandler)
    }

    func retrieveImageInMemoryCache(
        forKey key: String,
        options: KingfisherParsedOptionsInfo) -> KFCrossPlatformImage?
    {
        let computedKey = key.computedKey(with: options.processor.identifier)
        return memoryStorage.value(forKey: computedKey, extendingExpiration: options.memoryCacheAccessExtendingExpiration)
    }

    /// Gets an image for a given key from the memory storage.
    ///
    /// - Parameters:
    ///   - key: The key used for caching the image.
    ///   - options: The `KingfisherOptionsInfo` options setting used for retrieving the image.
    /// - Returns: The image stored in memory cache, if exists and valid. Otherwise, if the image does not exist or
    ///            has already expired, `nil` is returned.
    open func retrieveImageInMemoryCache(
        forKey key: String,
        options: KingfisherOptionsInfo? = nil) -> KFCrossPlatformImage?
    {
        return retrieveImageInMemoryCache(forKey: key, options: KingfisherParsedOptionsInfo(options))
    }

    func retrieveImageInDiskCache(
        forKey key: String,
        options: KingfisherParsedOptionsInfo,
        callbackQueue: CallbackQueue = .untouch,
        completionHandler: @escaping (Result<KFCrossPlatformImage?, KingfisherError>) -> Void)
    {
        let computedKey = key.computedKey(with: options.processor.identifier)
        let loadingQueue: CallbackQueue = options.loadDiskFileSynchronously ? .untouch : .dispatch(ioQueue)
        loadingQueue.execute {
            do {
<<<<<<< HEAD
                var image: KFCrossPlatformImage? = nil
                if let data = try self.diskStorage.value(forKey: computedKey) {
=======
                var image: Image? = nil
                if let data = try self.diskStorage.value(forKey: computedKey, extendingExpiration: options.diskCacheAccessExtendingExpiration) {
>>>>>>> b87b535a
                    image = options.cacheSerializer.image(with: data, options: options)
                }
                callbackQueue.execute { completionHandler(.success(image)) }
            } catch {
                if let error = error as? KingfisherError {
                    callbackQueue.execute { completionHandler(.failure(error)) }
                } else {
                    assertionFailure("The internal thrown error should be a `KingfisherError`.")
                }
            }
        }
    }
    
    /// Gets an image for a given key from the disk storage.
    ///
    /// - Parameters:
    ///   - key: The key used for caching the image.
    ///   - options: The `KingfisherOptionsInfo` options setting used for retrieving the image.
    ///   - callbackQueue: The callback queue on which `completionHandler` is invoked. Default is `.untouch`.
    ///   - completionHandler: A closure which is invoked when the operation finishes.
    open func retrieveImageInDiskCache(
        forKey key: String,
        options: KingfisherOptionsInfo? = nil,
        callbackQueue: CallbackQueue = .untouch,
        completionHandler: @escaping (Result<KFCrossPlatformImage?, KingfisherError>) -> Void)
    {
        retrieveImageInDiskCache(
            forKey: key,
            options: KingfisherParsedOptionsInfo(options),
            callbackQueue: callbackQueue,
            completionHandler: completionHandler)
    }

    // MARK: Cleaning
    /// Clears the memory storage of this cache.
    @objc public func clearMemoryCache() {
        try? memoryStorage.removeAll()
    }
    
    /// Clears the disk storage of this cache. This is an async operation.
    ///
    /// - Parameter handler: A closure which is invoked when the cache clearing operation finishes.
    ///                      This `handler` will be called from the main queue.
    open func clearDiskCache(completion handler: (()->())? = nil) {
        ioQueue.async {
            do {
                try self.diskStorage.removeAll()
            } catch _ { }
            if let handler = handler {
                DispatchQueue.main.async { handler() }
            }
        }
    }

    /// Clears the expired images from disk storage. This is an async operation.
    open func cleanExpiredMemoryCache() {
        memoryStorage.removeExpired()
    }
    
    /// Clears the expired images from disk storage. This is an async operation.
    @objc func cleanExpiredDiskCache() {
        cleanExpiredDiskCache(completion: nil)
    }

    /// Clears the expired images from disk storage. This is an async operation.
    ///
    /// - Parameter handler: A closure which is invoked when the cache clearing operation finishes.
    ///                      This `handler` will be called from the main queue.
    open func cleanExpiredDiskCache(completion handler: (() -> Void)? = nil) {
        ioQueue.async {
            do {
                var removed: [URL] = []
                let removedExpired = try self.diskStorage.removeExpiredValues()
                removed.append(contentsOf: removedExpired)

                let removedSizeExceeded = try self.diskStorage.removeSizeExceededValues()
                removed.append(contentsOf: removedSizeExceeded)

                if !removed.isEmpty {
                    DispatchQueue.main.async {
                        let cleanedHashes = removed.map { $0.lastPathComponent }
                        NotificationCenter.default.post(
                            name: .KingfisherDidCleanDiskCache,
                            object: self,
                            userInfo: [KingfisherDiskCacheCleanedHashKey: cleanedHashes])
                    }
                }

                if let handler = handler {
                    DispatchQueue.main.async { handler() }
                }
            } catch {}
        }
    }

#if !os(macOS) && !os(watchOS)
    /// Clears the expired images from disk storage when app is in background. This is an async operation.
    /// In most cases, you should not call this method explicitly.
    /// It will be called automatically when `UIApplicationDidEnterBackgroundNotification` received.
    @objc public func backgroundCleanExpiredDiskCache() {
        // if 'sharedApplication()' is unavailable, then return
        guard let sharedApplication = KingfisherWrapper<UIApplication>.shared else { return }

        func endBackgroundTask(_ task: inout UIBackgroundTaskIdentifier) {
            sharedApplication.endBackgroundTask(task)
            #if swift(>=4.2)
            task = UIBackgroundTaskIdentifier.invalid
            #else
            task = UIBackgroundTaskInvalid
            #endif
        }
        
        var backgroundTask: UIBackgroundTaskIdentifier!
        backgroundTask = sharedApplication.beginBackgroundTask {
            endBackgroundTask(&backgroundTask!)
        }
        
        cleanExpiredDiskCache {
            endBackgroundTask(&backgroundTask!)
        }
    }
#endif

    // MARK: Image Cache State

    /// Returns the cache type for a given `key` and `identifier` combination.
    /// This method is used for checking whether an image is cached in current cache.
    /// It also provides information on which kind of cache can it be found in the return value.
    ///
    /// - Parameters:
    ///   - key: The key used for caching the image.
    ///   - identifier: Processor identifier which used for this image. Default is the `identifier` of
    ///                 `DefaultImageProcessor.default`.
    /// - Returns: A `CacheType` instance which indicates the cache status.
    ///            `.none` means the image is not in cache or it is already expired.
    open func imageCachedType(
        forKey key: String,
        processorIdentifier identifier: String = DefaultImageProcessor.default.identifier) -> CacheType
    {
        let computedKey = key.computedKey(with: identifier)
        if memoryStorage.isCached(forKey: computedKey) { return .memory }
        if diskStorage.isCached(forKey: computedKey) { return .disk }
        return .none
    }
    
    /// Returns whether the file exists in cache for a given `key` and `identifier` combination.
    ///
    /// - Parameters:
    ///   - key: The key used for caching the image.
    ///   - identifier: Processor identifier which used for this image. Default is the `identifier` of
    ///                 `DefaultImageProcessor.default`.
    /// - Returns: A `Bool` which indicates whether a cache could match the given `key` and `identifier` combination.
    ///
    /// - Note:
    /// The return value does not contain information about from which kind of storage the cache matches.
    /// To get the information about cache type according `CacheType`,
    /// use `imageCachedType(forKey:processorIdentifier:)` instead.
    public func isCached(
        forKey key: String,
        processorIdentifier identifier: String = DefaultImageProcessor.default.identifier) -> Bool
    {
        return imageCachedType(forKey: key, processorIdentifier: identifier).cached
    }
    
    /// Gets the hash used as cache file name for the key.
    ///
    /// - Parameters:
    ///   - key: The key used for caching the image.
    ///   - identifier: Processor identifier which used for this image. Default is the `identifier` of
    ///                 `DefaultImageProcessor.default`.
    /// - Returns: The hash which is used as the cache file name.
    ///
    /// - Note:
    /// By default, for a given combination of `key` and `identifier`, `ImageCache` will use the value
    /// returned by this method as the cache file name. You can use this value to check and match cache file
    /// if you need.
    open func hash(
        forKey key: String,
        processorIdentifier identifier: String = DefaultImageProcessor.default.identifier) -> String
    {
        let computedKey = key.computedKey(with: identifier)
        return diskStorage.cacheFileName(forKey: computedKey)
    }
    
    /// Calculates the size taken by the disk storage.
    /// It is the total file size of all cached files in the `diskStorage` on disk in bytes.
    ///
    /// - Parameter handler: Called with the size calculating finishes. This closure is invoked from the main queue.
    open func calculateDiskStorageSize(completion handler: @escaping ((Result<UInt, KingfisherError>) -> Void)) {
        ioQueue.async {
            do {
                let size = try self.diskStorage.totalSize()
                DispatchQueue.main.async { handler(.success(size)) }
            } catch {
                if let error = error as? KingfisherError {
                    DispatchQueue.main.async { handler(.failure(error)) }
                } else {
                    assertionFailure("The internal thrown error should be a `KingfisherError`.")
                }
                
            }
        }
    }
    
    /// Gets the cache path for the key.
    /// It is useful for projects with web view or anyone that needs access to the local file path.
    ///
    /// i.e. Replacing the `<img src='path_for_key'>` tag in your HTML.
    ///
    /// - Parameters:
    ///   - key: The key used for caching the image.
    ///   - identifier: Processor identifier which used for this image. Default is the `identifier` of
    ///                 `DefaultImageProcessor.default`.
    /// - Returns: The disk path of cached image under the given `key` and `identifier`.
    ///
    /// - Note:
    /// This method does not guarantee there is an image already cached in the returned path. It just gives your
    /// the path that the image should be, if it exists in disk storage.
    ///
    /// You could use `isCached(forKey:)` method to check whether the image is cached under that key in disk.
    open func cachePath(
        forKey key: String,
        processorIdentifier identifier: String = DefaultImageProcessor.default.identifier) -> String
    {
        let computedKey = key.computedKey(with: identifier)
        return diskStorage.cacheFileURL(forKey: computedKey).path
    }
}

extension Dictionary {
    func keysSortedByValue(_ isOrderedBefore: (Value, Value) -> Bool) -> [Key] {
        return Array(self).sorted{ isOrderedBefore($0.1, $1.1) }.map{ $0.0 }
    }
}

#if !os(macOS) && !os(watchOS)
// MARK: - For App Extensions
extension UIApplication: KingfisherCompatible { }
extension KingfisherWrapper where Base: UIApplication {
    public static var shared: UIApplication? {
        let selector = NSSelectorFromString("sharedApplication")
        guard Base.responds(to: selector) else { return nil }
        return Base.perform(selector).takeUnretainedValue() as? UIApplication
    }
}
#endif

extension String {
    func computedKey(with identifier: String) -> String {
        if identifier.isEmpty {
            return self
        } else {
            return appending("@\(identifier)")
        }
    }
}

extension ImageCache {

    /// Creates an `ImageCache` with a given `name`, cache directory `path`
    /// and a closure to modify the cache directory.
    ///
    /// - Parameters:
    ///   - name: The name of cache object. It is used to setup disk cache directories and IO queue.
    ///           You should not use the same `name` for different caches, otherwise, the disk storage would
    ///           be conflicting to each other.
    ///   - path: Location of cache URL on disk. It will be internally pass to the initializer of `DiskStorage` as the
    ///           disk cache directory.
    ///   - diskCachePathClosure: Closure that takes in an optional initial path string and generates
    ///                           the final disk cache path. You could use it to fully customize your cache path.
    /// - Throws: An error that happens during image cache creating, such as unable to create a directory at the given
    ///           path.
    @available(*, deprecated, message: "Use `init(name:cacheDirectoryURL:diskCachePathClosure:)` instead",
    renamed: "init(name:cacheDirectoryURL:diskCachePathClosure:)")
    public convenience init(
        name: String,
        path: String?,
        diskCachePathClosure: DiskCachePathClosure? = nil) throws
    {
        let directoryURL = path.flatMap { URL(string: $0) }
        try self.init(name: name, cacheDirectoryURL: directoryURL, diskCachePathClosure: diskCachePathClosure)
    }
}<|MERGE_RESOLUTION|>--- conflicted
+++ resolved
@@ -552,13 +552,8 @@
         let loadingQueue: CallbackQueue = options.loadDiskFileSynchronously ? .untouch : .dispatch(ioQueue)
         loadingQueue.execute {
             do {
-<<<<<<< HEAD
                 var image: KFCrossPlatformImage? = nil
-                if let data = try self.diskStorage.value(forKey: computedKey) {
-=======
-                var image: Image? = nil
                 if let data = try self.diskStorage.value(forKey: computedKey, extendingExpiration: options.diskCacheAccessExtendingExpiration) {
->>>>>>> b87b535a
                     image = options.cacheSerializer.image(with: data, options: options)
                 }
                 callbackQueue.execute { completionHandler(.success(image)) }
